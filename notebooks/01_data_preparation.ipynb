{
 "cells": [
  {
   "cell_type": "markdown",
   "metadata": {},
   "source": [
    "# Data Preparation\n",
    "\n",
    "`Overview`\n",
    "This notebook handles the initial data processing pipeline:\n",
    "- Loading raw data from source files\n",
    "- Performing exploratory data analysis (EDA)\n",
    "- Cleaning and handling missing values\n",
    "- Feature preprocessing and engineering\n",
    "- Exporting processed datasets for modeling\n",
    "\n",
    "`Inputs`\n",
    "- Raw data files from `../data/raw/` \n",
    "\n",
    "`Outputs`\n",
    "- Processed datasets in `../data/processed/`\n",
    "- EDA visualizations in `../reports/figures/`\n",
    "\n",
    "`Dependencies`\n",
    "- pandas\n",
    "- numpy\n",
    "- matplotlib\n",
    "- seaborn\n",
    "\n",
    "*Note: This is notebook 1 of the analysis pipeline*"
   ]
  },
  {
   "cell_type": "code",
<<<<<<< HEAD
   "execution_count": 32,
=======
   "execution_count": 12,
>>>>>>> c6718b62
   "metadata": {},
   "outputs": [],
   "source": [
    "# Imports \n",
    "import numpy as np\n",
    "import pandas as pd\n",
    "import matplotlib.pyplot as plt\n",
    "import seaborn as sns\n",
    "import os\n",
    "from datetime import datetime\n",
    "from pprint import pprint\n",
    "from pathlib import Path\n",
    "import csv\n",
    "import sys\n",
    "\n",
    "# Import data classes\n",
    "project_root = Path.cwd().parent  # assumes you're in /notebooks\n",
    "sys.path.append(str(project_root))\n",
    "\n",
    "# Import custom modules\n",
    "from backend.etl.ingestion import inspect_bad_lines, auto_fix_row, robust_csv_reader\n",
    "from backend.etl.cleaning import standardize_columns, clean_numeric_column, clean_date_column\n"
   ]
  },
  {
   "cell_type": "code",
   "execution_count": 33,
   "metadata": {},
   "outputs": [
    {
     "name": "stderr",
     "output_type": "stream",
     "text": [
      "'which' is not recognized as an internal or external command,\n",
      "operable program or batch file.\n"
     ]
    }
   ],
   "source": [
    "!which python\n"
   ]
  },
  {
   "cell_type": "markdown",
   "metadata": {},
   "source": [
    "Here we load the project specific datasets as CSV files. In the follow-up cell, we load the auxiliary dataset containing extra information on the CORDIS-HORIZON projects. This includes\n",
    "- Scientific vocabulary \n",
    "- legal basis documents\n",
    "- organization\n",
    "- project\n",
    "- topics\n",
    "- webItem \n",
    "- webLink"
   ]
  },
  {
   "cell_type": "code",
<<<<<<< HEAD
   "execution_count": 34,
=======
   "execution_count": 13,
>>>>>>> c6718b62
   "metadata": {},
   "outputs": [
    {
     "name": "stdout",
     "output_type": "stream",
     "text": [
      "c:\\Users\\suley\\Desktop\\ManaMa\\MDA\\EU_Horizon_Dashboard\\notebooks\n"
     ]
    }
   ],
   "source": [
    "run_dir = os.getcwd()\n",
    "print(run_dir)"
   ]
  },
  {
   "cell_type": "code",
<<<<<<< HEAD
   "execution_count": 35,
=======
   "execution_count": 14,
>>>>>>> c6718b62
   "metadata": {},
   "outputs": [],
   "source": [
    "# Import the dataset as pandas DataFrame\n",
    "run_dir = os.getcwd()\n",
    "parent_dir = os.path.dirname(run_dir)\n",
    "\n",
    "raw_dir = f'{parent_dir}/data/raw'\n",
    "interim_dir = f'{parent_dir}/data/interim'\n",
    "processed_dir = f'{parent_dir}/data/processed'\n",
    "\n",
    "# define file paths to project-specific files\n",
    "data_report_path = f'{raw_dir}/reportSummaries.csv'\n",
    "data_filereport_path = f'{raw_dir}/file_report.csv'\n",
    "data_publications_path = f'{raw_dir}/projectPublications.csv'\n",
    "data_deliverables_path = f'{raw_dir}/projectDeliverables.csv'\n",
    "\n"
   ]
  },
  {
   "cell_type": "markdown",
   "metadata": {},
   "source": [
    "## Define functions for cleaning\n",
    "The following functions are necessary to load the datasets correctly without manually changing them.\n",
    "- `inspect_bad_lines`: inspect lines that cannot be read directly\n",
    "- `auto_fix_row`: function that fixes row by merging excess columns together\n",
    "- `robust_csv_reader`: robust function that loads CSV files while applying `auto_fix_row` function on the bad lines"
   ]
  },
  {
   "cell_type": "markdown",
   "metadata": {},
   "source": [
    "Usage:\n",
    "```\n",
    "# check bad lines\n",
    "project_df, problematic_lines = inspect_bad_lines(project_path)\n",
    "\n",
    "# INspect how many bad lines there are \n",
    "print(f\"DataFrame loaded with {len(project_df)} rows.\")\n",
    "print(f\"Number of problematic lines: {len(problematic_lines)}\")\n",
    "```"
   ]
  },
  {
   "cell_type": "markdown",
   "metadata": {},
   "source": [
    "## Inspect Reports"
   ]
  },
  {
   "cell_type": "code",
   "execution_count": 36,
   "metadata": {},
   "outputs": [],
   "source": [
    "# get DataFrame keys\n",
    "data_report = pd.read_csv(data_report_path, delimiter=';')\n"
   ]
  },
  {
   "cell_type": "markdown",
   "metadata": {},
   "source": [
    "### Missing values\n",
    "\n"
   ]
  },
  {
   "cell_type": "code",
   "execution_count": 37,
   "metadata": {},
   "outputs": [
    {
     "name": "stdout",
     "output_type": "stream",
     "text": [
      "For key id:\n",
      "     0 elements are missing.\n",
      "For key title:\n",
      "     0 elements are missing.\n",
      "For key projectID:\n",
      "     0 elements are missing.\n",
      "For key projectAcronym:\n",
      "     0 elements are missing.\n",
      "For key attachment:\n",
      "     1861 elements are missing.\n",
      "For key contentUpdateDate:\n",
      "     0 elements are missing.\n",
      "For key rcn:\n",
      "     0 elements are missing.\n"
     ]
    }
   ],
   "source": [
    "# look for missing values\n",
    "report_missing = data_report.isnull()\n",
    "\n",
    "# check which columns are missing data\n",
    "for key in data_report:\n",
    "    missing = report_missing[report_missing[key] == True]\n",
    "    print(f'For key {key}:\\n     {len(missing.id)} elements are missing.')"
   ]
  },
  {
   "cell_type": "markdown",
   "metadata": {},
   "source": [
    "## Inspect deliverables"
   ]
  },
  {
   "cell_type": "code",
   "execution_count": 38,
   "metadata": {},
   "outputs": [
    {
     "name": "stdout",
     "output_type": "stream",
     "text": [
      "Found 11 problematic lines. Displaying the first 5:\n",
      "Line 1416: ['101081964_11_DELIVHORIZON', 'Guideline for trial implementation', 'Documents, reports', 'This guideline will summarise and present agricultural practices performed at BioMonitor4CAP farms and research sites with links to local/regional nature conservation goals and targeted species. Based on these baseline information the guideline will present how, when and to what extend research groups of WPs 2 and 4 are integrated into the activities of WP3. Supports specifically achieving following outcomes (Part B, section 2.3): A and B \"\"Strategy on monitoring soil biodiversity at farm scale adopted by science, end users, and policy\"\" and E \"\"Roadmap on expanding enhancing application and implementation of agri-environmental measures committing to the preservation of biodiversity', ' particularly agroforestry.\"\" This deliverable is an output of task 3.1.\"\"', '101081964', 'BioMonitor4CAP', 'https://ec.europa.eu/research/participants/documents/downloadPublic?documentIds=080166e5059d6c15&appId=PPGMS', 'Project deliverable', '2024-10-16 08:21:49', '1174701']\n",
      "Line 1424: ['101081964_23_DELIVHORIZON', 'BioMonitor4CAP webpage', 'Websites, patent fillings, videos etc.', 'Public project website including news, outputs, project info, contact info and relevant link. This deliverable is an output of task 6.2.Supports specifically achieving following outcome (Part B, section 2.3):  E \"\"Roadmap on expanding enhancing application and implementation of agri-environmental measures committing to the preservation of biodiversity', ' particularly agroforestry.\"\"\"\"', '101081964', 'BioMonitor4CAP', 'https://ec.europa.eu/research/participants/documents/downloadPublic?documentIds=080166e504c0d848&appId=PPGMS', 'Project deliverable', '2024-10-16 08:21:44', '1174688']\n",
      "Line 6677: ['101061015_3_DELIVHORIZON', 'Initial Communication and Engagement Plan', 'Documents, reports', 'Deliverable 4.1 \"\"Initial Communication and Engagement Plan\"\" provides the strategy, communication and engagement guidelines with a set of tools and materials to ensure effective communication and a unique project visual identity. Delivered in M6. The deliverable will include the design and use guidelines of: i) website', ' ii) social media accounts on Facebook, Twitter, LinkedIn, Instagram and YouTube to cover scientific, policy, business and civil society domains and their stakeholder groups’ reach', ' iii) press releases, advertorials and web banners in various languages and hosted on news websites to promote the key messages and achievements of the project, raise public awareness about the related issues and increase engagement.It will receive input from Task T4.1. Linked to Task T4.2: Participatory approaches to communication, dissemination & stakeholder engagement.\"\"', '101061015', 'GeneBEcon', 'https://ec.europa.eu/research/participants/documents/downloadPublic?documentIds=080166e5f96fb30f&appId=PPGMS', 'Project deliverable', '2024-08-06 15:04:04', '1142320']\n",
      "Line 6678: ['101061015_9_DELIVHORIZON', 'Report on biosafety data requirements', 'Documents, reports', 'Deliverable 1.1 \"\"Report on biosafety data requirements\"\" is a compliance report based on the EU Directive 2001/18 and National Competent Authority requirements for biosafety that will report the risk assessment of 1) GM microalgae based on the QPS (Qualified Presumption of Safety) pipeline, leading to an EFSA risk evaluation', ' 2) PVY-resistant starch potato following available Competent Authority and EFSA Guidelines. PVY-resistant starch potato. Linked to Task T1.2: Data requirements for biosafety assessment of starch-enhanced, PVY-resistant potatoes and MAA-enhanced microalgae for biobased products under the five governance options\"\"', '101061015', 'GeneBEcon', 'https://ec.europa.eu/research/participants/documents/downloadPublic?documentIds=080166e5095346f7&appId=PPGMS', 'Project deliverable', '2024-08-06 15:04:27', '1142273']\n",
      "Line 8812: ['101061189_7_DELIVHORIZON', 'Activities NitRecerCat 2023', 'Websites, patent fillings, videos etc.', \"Reporting activities of #NitRecerCat (list, participation, most successful activities possible lessons learnt…) delivered 30 days after the Night celebration. They will include:oA complete list of the researchers funded under FP7/Horizon 2020/Horizon Europe, with a specific focus on the Marie Skłodowska-Curie fellows, involved in the event with name, surname and project's grant agreement number\", 'oPromotional/audio-visual material such as: conferences, leaflets, posters, videos to be potentially used by the European Commission for promotional/communication purposes.oFurthermore, a disclaimer  will be visible at the entrance of the event in the national language of the event.\"\"', '101061189', 'NitRecerCat', 'https://ec.europa.eu/research/participants/documents/downloadPublic?documentIds=080166e50e94779f&appId=PPGMS', 'Project deliverable', '2024-07-08 15:44:27', '1127014']\n",
      "DataFrame loaded with 21913 rows.\n",
      "Number of problematic lines: 11\n"
     ]
    }
   ],
   "source": [
    "# Inspect Dataframe\n",
    "# account for problematic lines\n",
    "\n",
    "deliverables_df, problematic_lines = inspect_bad_lines(data_deliverables_path)\n",
    "\n",
    "print(f\"DataFrame loaded with {len(deliverables_df)} rows.\")\n",
    "print(f\"Number of problematic lines: {len(problematic_lines)}\")\n",
    "    "
   ]
  },
  {
   "cell_type": "code",
   "execution_count": 39,
   "metadata": {},
   "outputs": [
    {
     "name": "stdout",
     "output_type": "stream",
     "text": [
      "DataFrame loaded with 21924 rows.\n",
      "Number of problematic lines: 11\n",
      "                          id  \\\n",
      "0  101071179_10_DELIVHORIZON   \n",
      "1   101072491_9_DELIVHORIZON   \n",
      "2   101066116_3_DELIVHORIZON   \n",
      "3  101064988_11_DELIVHORIZON   \n",
      "4  101071179_51_DELIVHORIZON   \n",
      "\n",
      "                                               title  \\\n",
      "0    Technical/scientific review meeting 2 documents   \n",
      "1                            MIRELAI project website   \n",
      "2       Communication, Dissemination & Outreach Plan   \n",
      "3  SINFONICA Knowledge map creation and System Ar...   \n",
      "4                  Report on Portfolio activities 01   \n",
      "\n",
      "                          deliverableType  \\\n",
      "0                      Documents, reports   \n",
      "1  Websites, patent fillings, videos etc.   \n",
      "2                      Documents, reports   \n",
      "3                      Documents, reports   \n",
      "4                      Documents, reports   \n",
      "\n",
      "                                         description  projectID  \\\n",
      "0                     Draft agenda and presentations  101071179   \n",
      "1                            MIRELAI project website  101072491   \n",
      "2  The plan describes the planned measures to max...  101066116   \n",
      "3  The deliverable will be the output of Tasks 4....  101064988   \n",
      "4  The report will present the collaboration acti...  101071179   \n",
      "\n",
      "  projectAcronym                                                url  \\\n",
      "0        SUSTAIN  https://ec.europa.eu/research/participants/doc...   \n",
      "1        MIRELAI  https://ec.europa.eu/research/participants/doc...   \n",
      "2    Ship Clones  https://ec.europa.eu/research/participants/doc...   \n",
      "3      SINFONICA  https://ec.europa.eu/research/participants/doc...   \n",
      "4        SUSTAIN  https://ec.europa.eu/research/participants/doc...   \n",
      "\n",
      "            collection    contentUpdateDate      rcn  \n",
      "0  Project deliverable  2025-02-03 17:40:48  1246973  \n",
      "1  Project deliverable  2025-02-26 08:02:37  1256521  \n",
      "2  Project deliverable  2025-02-03 17:40:42  1246926  \n",
      "3  Project deliverable  2025-02-03 17:40:44  1246937  \n",
      "4  Project deliverable  2025-02-03 17:40:44  1246934  \n",
      "Index(['id', 'title', 'deliverableType', 'description', 'projectID',\n",
      "       'projectAcronym', 'url', 'collection', 'contentUpdateDate', 'rcn'],\n",
      "      dtype='object')\n",
      "id                   object\n",
      "title                object\n",
      "deliverableType      object\n",
      "description          object\n",
      "projectID            object\n",
      "projectAcronym       object\n",
      "url                  object\n",
      "collection           object\n",
      "contentUpdateDate    object\n",
      "rcn                  object\n",
      "dtype: object\n"
     ]
    }
   ],
   "source": [
    "# Try loaoding with the robust CSV rreader\n",
    "data_deliverables = robust_csv_reader(data_deliverables_path)\n",
    "\n",
    "# Check the number of rows in the DataFrame\n",
    "print(f\"DataFrame loaded with {len(data_deliverables)} rows.\")\n",
    "# Check the number of problematic lines\n",
    "print(f\"Number of problematic lines: {len(problematic_lines)}\")\n",
    "# Check the first few rows of the DataFrame\n",
    "print(data_deliverables.head())\n",
    "# Check the columns of the DataFrame\n",
    "print(data_deliverables.columns)\n",
    "# Check the data types of the columns\n",
    "print(data_deliverables.dtypes)\n"
   ]
  },
  {
   "cell_type": "markdown",
   "metadata": {},
   "source": [
    "### Missing values\n",
    "Here we handle the missing values in the dataset"
   ]
  },
  {
   "cell_type": "markdown",
   "metadata": {},
   "source": [
    "We are missing elements in the following columns:\n",
    "- deliverableType\n",
    "    - option 1: change to `'other'`\n",
    "    - option 2: look up individual titles and add manually\n",
    "- description\n",
    "    - option 1: add empty string\n",
    "    - Inspect manually to gain more insight what they exactly represent\n",
    "        - Update: all the titles related to the projects are quite related. I suggest we copy title values into the description column.\n",
    "- url\n",
    "    - 1 missing url. Add the url to the main page of this project (SELFY, id = 101069748_16_DELIVHORIZON) instead of link to deliverable?\n",
    "- rcn\n",
    "    - 1 rcn is missing. \n",
    "    - Looked this number up in publication list based on the projectAcronym = `'GeneBEcon'`. There the rcn number is gives as `1077637.0`\n"
   ]
  },
  {
   "cell_type": "code",
   "execution_count": 40,
   "metadata": {},
   "outputs": [
    {
     "name": "stdout",
     "output_type": "stream",
     "text": [
      "Cleaning deliverables data...\n",
      "Missing values in data_deliverables_cleaned:\n",
      "\n",
      "DeliverableType unique values:\n",
      "['Documents, reports' 'Websites, patent fillings, videos etc.'\n",
      " 'Data Management Plan' 'Other' 'Demonstrators, pilots, prototypes'\n",
      " 'Data sets, microdata, etc' 'Ethics Requirements' '']\n",
      "Cleaned deliverables data saved to c:\\Users\\suley\\Desktop\\ManaMa\\MDA\\EU_Horizon_Dashboard/data/interim\\projectDeliverables_interim.csv\n"
     ]
    }
   ],
   "source": [
    "# Check is the issue still persist\n",
    "from backend.etl.cleaning import clean_deliverables, standardize_columns\n",
    "print(\"Cleaning deliverables data...\")\n",
    "\n",
    "\n",
    "data_deliverables_cleaned = clean_deliverables(data_deliverables)\n",
    "\n",
    "# Check for missing values in data_deliverables\n",
    "print(\"Missing values in data_deliverables_cleaned:\")\n",
    "missing_values = data_deliverables_cleaned.isnull().sum()\n",
    "for col, count in missing_values.items():\n",
    "    if count > 0:\n",
    "        print(f\"  {col}: {count} missing values\")\n",
    "\n",
    "# Check specific issues mentioned previously\n",
    "if 'deliverableType' in data_deliverables_cleaned.columns:\n",
    "    print(\"\\nDeliverableType unique values:\")\n",
    "    print(data_deliverables_cleaned['deliverableType'].unique())\n",
    "    missing_type = data_deliverables_cleaned[data_deliverables_cleaned['deliverableType'].isnull()]\n",
    "    if not missing_type.empty:\n",
    "        print(f\"\\nSample of rows with missing deliverableType ({len(missing_type)} rows):\")\n",
    "        print(missing_type.head())\n",
    "\n",
    "# Check for missing descriptions\n",
    "if 'description' in data_deliverables_cleaned.columns:\n",
    "    missing_desc = data_deliverables_cleaned[data_deliverables_cleaned['description'].isnull()]\n",
    "    if not missing_desc.empty:\n",
    "        print(f\"\\nSample of rows with missing description ({len(missing_desc)} rows):\")\n",
    "        print(missing_desc.head())\n",
    "\n",
    "# Check for missing URLs\n",
    "if 'url' in data_deliverables_cleaned.columns:\n",
    "    missing_url = data_deliverables_cleaned[data_deliverables_cleaned['url'].isnull()]\n",
    "    if not missing_url.empty:\n",
    "        print(f\"\\nSample of rows with missing URL ({len(missing_url)} rows):\")\n",
    "        print(missing_url.head())\n",
    "\n",
    "# Check for missing RCNs\n",
    "if 'rcn' in data_deliverables_cleaned.columns:\n",
    "    missing_rcn = data_deliverables_cleaned[data_deliverables_cleaned['rcn'].isnull()]\n",
    "    if not missing_rcn.empty:\n",
    "        print(f\"\\nSample of rows with missing RCN ({len(missing_rcn)} rows):\")\n",
    "        print(missing_rcn.head())\n",
    "\n",
    "\n",
    "\n",
    "# Save the cleaned DataFrame to a new CSV file\n",
    "cleaned_deliverables_path = os.path.join(interim_dir, 'projectDeliverables_interim.csv')\n",
    "data_deliverables_cleaned.to_csv(cleaned_deliverables_path, index=False, sep=';')\n",
    "print(f\"Cleaned deliverables data saved to {cleaned_deliverables_path}\")"
   ]
  },
  {
   "cell_type": "markdown",
   "metadata": {},
   "source": [
    "## Inspect Publications"
   ]
  },
  {
   "cell_type": "code",
<<<<<<< HEAD
   "execution_count": 41,
=======
   "execution_count": 15,
>>>>>>> c6718b62
   "metadata": {},
   "outputs": [],
   "source": [
    "# Inspect Dataframe\n",
    "data_publications = pd.read_csv(data_publications_path, delimiter=';')\n"
   ]
  },
  {
   "cell_type": "code",
<<<<<<< HEAD
   "execution_count": 42,
=======
   "execution_count": 16,
>>>>>>> c6718b62
   "metadata": {},
   "outputs": [
    {
     "name": "stdout",
     "output_type": "stream",
     "text": [
      "DataFrame loaded with 24150 rows.\n",
      "Number of problematic lines: 0\n"
     ]
    }
   ],
   "source": [
    "publications_df, problematic_lines = inspect_bad_lines(data_publications_path, expected_columns=16)\n",
    "\n",
    "print(f\"DataFrame loaded with {len(publications_df)} rows.\")\n",
    "print(f\"Number of problematic lines: {len(problematic_lines)}\")"
   ]
  },
  {
   "cell_type": "code",
   "execution_count": 18,
   "metadata": {},
   "outputs": [
    {
     "data": {
      "application/vnd.microsoft.datawrangler.viewer.v0+json": {
       "columns": [
        {
         "name": "index",
         "rawType": "int64",
         "type": "integer"
        },
        {
         "name": "id",
         "rawType": "object",
         "type": "string"
        },
        {
         "name": "title",
         "rawType": "object",
         "type": "string"
        },
        {
         "name": "isPublishedAs",
         "rawType": "object",
         "type": "string"
        },
        {
         "name": "authors",
         "rawType": "object",
         "type": "string"
        },
        {
         "name": "journalTitle",
         "rawType": "object",
         "type": "string"
        },
        {
         "name": "journalNumber",
         "rawType": "object",
         "type": "string"
        },
        {
         "name": "publishedYear",
         "rawType": "object",
         "type": "string"
        },
        {
         "name": "publishedPages",
         "rawType": "object",
         "type": "string"
        },
        {
         "name": "issn",
         "rawType": "object",
         "type": "string"
        },
        {
         "name": "isbn",
         "rawType": "object",
         "type": "string"
        },
        {
         "name": "doi",
         "rawType": "object",
         "type": "string"
        },
        {
         "name": "projectID",
         "rawType": "object",
         "type": "string"
        },
        {
         "name": "projectAcronym",
         "rawType": "object",
         "type": "string"
        },
        {
         "name": "collection",
         "rawType": "object",
         "type": "string"
        },
        {
         "name": "contentUpdateDate",
         "rawType": "object",
         "type": "string"
        },
        {
         "name": "rcn",
         "rawType": "object",
         "type": "string"
        }
       ],
       "ref": "d8cccf70-9f0a-46ff-a4a7-5b514c77f881",
       "rows": [
        [
         "0",
         "101040480_113381_PUBLIHORIZON",
         "The Microwave Rotational Electric Resonance (RER) Spectrum of Benzothiazole",
         "Peer reviewed articles",
         "Hamza El Hadki, Kenneth J. Koziol, Oum Keltoum Kabbaj, Najia Komiha, Isabelle Kleiner, Ha Vinh Lam Nguyen",
         "Molecules",
         "28",
         "2023",
         "",
         "1420-3049",
         "",
         "10.3390/molecules28083419",
         "101040480",
         "LACRIDO",
         "Project publication",
         "2025-02-11 11:41:50",
         "1243351"
        ],
        [
         "1",
         "101040480_113371_PUBLIHORIZON",
         "The microwave spectra of the conformers of n-butyl nitrate",
         "Peer reviewed articles",
         "Susanna L. Stephens, Eléonore Antonelli, Alexander B. Seys, Ha Vinh Lam Nguyen, Stewart E. Novick, S.A. Cooke, Thomas A. Blake",
         "Journal of Molecular Spectroscopy",
         "397",
         "2024",
         "",
         "0022-2852",
         "",
         "10.1016/j.jms.2023.111824",
         "101040480",
         "LACRIDO",
         "Project publication",
         "2025-02-11 11:01:16",
         "1243327"
        ],
        [
         "2",
         "101040480_113383_PUBLIHORIZON",
         "Coupled internal rotations and 14N quadrupole hyperfine structure of 2,4-dimethylpyrrole investigated by microwave spectroscopy and quantum chemistry",
         "Peer reviewed articles",
         "Mike Barth, Isabelle Kleiner, Ha Vinh Lam Nguyen",
         "The Journal of Chemical Physics",
         "160",
         "2024",
         "",
         "0021-9606",
         "",
         "10.1063/5.0213319",
         "101040480",
         "LACRIDO",
         "Project publication",
         "2025-02-11 11:40:00",
         "1243350"
        ],
        [
         "3",
         "101040480_113375_PUBLIHORIZON",
         "The Heavy Atom Structure, <i>“cis</i> effect” on Methyl Internal Rotation, and <sup>14</sup>N Nuclear Quadrupole Coupling of 1‐Cyanopropene from Quantum Chemical and Microwave Spectroscopic Analysis",
         "Peer reviewed articles",
         "Truong Anh Nguyen, Isabelle Kleiner, Martin Schwell, Ha Vinh Lam Nguyen",
         "ChemPhysChem",
         "25",
         "2024",
         "",
         "1439-4235",
         "",
         "10.1002/cphc.202400387",
         "101040480",
         "LACRIDO",
         "Project publication",
         "2025-02-11 11:11:17",
         "1243343"
        ],
        [
         "4",
         "101040480_113374_PUBLIHORIZON",
         "Structure determination of 2,5-difluorophenol by microwave spectroscopy",
         "Peer reviewed articles",
         "K.P. Rajappan Nair, Kevin G. Lengsfeld, Philipp Buschmann, Kenneth J. Koziol, Brian J. Esselman, Jens-Uwe Grabow, Ha Vinh Lam Nguyen",
         "Journal of Molecular Structure",
         "1321",
         "2024",
         "",
         "0022-2860",
         "",
         "10.1016/j.molstruc.2024.139971",
         "101040480",
         "LACRIDO",
         "Project publication",
         "2025-02-11 11:04:26",
         "1243340"
        ]
       ],
       "shape": {
        "columns": 16,
        "rows": 5
       }
      },
      "text/html": [
       "<div>\n",
       "<style scoped>\n",
       "    .dataframe tbody tr th:only-of-type {\n",
       "        vertical-align: middle;\n",
       "    }\n",
       "\n",
       "    .dataframe tbody tr th {\n",
       "        vertical-align: top;\n",
       "    }\n",
       "\n",
       "    .dataframe thead th {\n",
       "        text-align: right;\n",
       "    }\n",
       "</style>\n",
       "<table border=\"1\" class=\"dataframe\">\n",
       "  <thead>\n",
       "    <tr style=\"text-align: right;\">\n",
       "      <th></th>\n",
       "      <th>id</th>\n",
       "      <th>title</th>\n",
       "      <th>isPublishedAs</th>\n",
       "      <th>authors</th>\n",
       "      <th>journalTitle</th>\n",
       "      <th>journalNumber</th>\n",
       "      <th>publishedYear</th>\n",
       "      <th>publishedPages</th>\n",
       "      <th>issn</th>\n",
       "      <th>isbn</th>\n",
       "      <th>doi</th>\n",
       "      <th>projectID</th>\n",
       "      <th>projectAcronym</th>\n",
       "      <th>collection</th>\n",
       "      <th>contentUpdateDate</th>\n",
       "      <th>rcn</th>\n",
       "    </tr>\n",
       "  </thead>\n",
       "  <tbody>\n",
       "    <tr>\n",
       "      <th>0</th>\n",
       "      <td>101040480_113381_PUBLIHORIZON</td>\n",
       "      <td>The Microwave Rotational Electric Resonance (R...</td>\n",
       "      <td>Peer reviewed articles</td>\n",
       "      <td>Hamza El Hadki, Kenneth J. Koziol, Oum Keltoum...</td>\n",
       "      <td>Molecules</td>\n",
       "      <td>28</td>\n",
       "      <td>2023</td>\n",
       "      <td></td>\n",
       "      <td>1420-3049</td>\n",
       "      <td></td>\n",
       "      <td>10.3390/molecules28083419</td>\n",
       "      <td>101040480</td>\n",
       "      <td>LACRIDO</td>\n",
       "      <td>Project publication</td>\n",
       "      <td>2025-02-11 11:41:50</td>\n",
       "      <td>1243351</td>\n",
       "    </tr>\n",
       "    <tr>\n",
       "      <th>1</th>\n",
       "      <td>101040480_113371_PUBLIHORIZON</td>\n",
       "      <td>The microwave spectra of the conformers of n-b...</td>\n",
       "      <td>Peer reviewed articles</td>\n",
       "      <td>Susanna L. Stephens, Eléonore Antonelli, Alexa...</td>\n",
       "      <td>Journal of Molecular Spectroscopy</td>\n",
       "      <td>397</td>\n",
       "      <td>2024</td>\n",
       "      <td></td>\n",
       "      <td>0022-2852</td>\n",
       "      <td></td>\n",
       "      <td>10.1016/j.jms.2023.111824</td>\n",
       "      <td>101040480</td>\n",
       "      <td>LACRIDO</td>\n",
       "      <td>Project publication</td>\n",
       "      <td>2025-02-11 11:01:16</td>\n",
       "      <td>1243327</td>\n",
       "    </tr>\n",
       "    <tr>\n",
       "      <th>2</th>\n",
       "      <td>101040480_113383_PUBLIHORIZON</td>\n",
       "      <td>Coupled internal rotations and 14N quadrupole ...</td>\n",
       "      <td>Peer reviewed articles</td>\n",
       "      <td>Mike Barth, Isabelle Kleiner, Ha Vinh Lam Nguyen</td>\n",
       "      <td>The Journal of Chemical Physics</td>\n",
       "      <td>160</td>\n",
       "      <td>2024</td>\n",
       "      <td></td>\n",
       "      <td>0021-9606</td>\n",
       "      <td></td>\n",
       "      <td>10.1063/5.0213319</td>\n",
       "      <td>101040480</td>\n",
       "      <td>LACRIDO</td>\n",
       "      <td>Project publication</td>\n",
       "      <td>2025-02-11 11:40:00</td>\n",
       "      <td>1243350</td>\n",
       "    </tr>\n",
       "    <tr>\n",
       "      <th>3</th>\n",
       "      <td>101040480_113375_PUBLIHORIZON</td>\n",
       "      <td>The Heavy Atom Structure, &lt;i&gt;“cis&lt;/i&gt; effect” ...</td>\n",
       "      <td>Peer reviewed articles</td>\n",
       "      <td>Truong Anh Nguyen, Isabelle Kleiner, Martin Sc...</td>\n",
       "      <td>ChemPhysChem</td>\n",
       "      <td>25</td>\n",
       "      <td>2024</td>\n",
       "      <td></td>\n",
       "      <td>1439-4235</td>\n",
       "      <td></td>\n",
       "      <td>10.1002/cphc.202400387</td>\n",
       "      <td>101040480</td>\n",
       "      <td>LACRIDO</td>\n",
       "      <td>Project publication</td>\n",
       "      <td>2025-02-11 11:11:17</td>\n",
       "      <td>1243343</td>\n",
       "    </tr>\n",
       "    <tr>\n",
       "      <th>4</th>\n",
       "      <td>101040480_113374_PUBLIHORIZON</td>\n",
       "      <td>Structure determination of 2,5-difluorophenol ...</td>\n",
       "      <td>Peer reviewed articles</td>\n",
       "      <td>K.P. Rajappan Nair, Kevin G. Lengsfeld, Philip...</td>\n",
       "      <td>Journal of Molecular Structure</td>\n",
       "      <td>1321</td>\n",
       "      <td>2024</td>\n",
       "      <td></td>\n",
       "      <td>0022-2860</td>\n",
       "      <td></td>\n",
       "      <td>10.1016/j.molstruc.2024.139971</td>\n",
       "      <td>101040480</td>\n",
       "      <td>LACRIDO</td>\n",
       "      <td>Project publication</td>\n",
       "      <td>2025-02-11 11:04:26</td>\n",
       "      <td>1243340</td>\n",
       "    </tr>\n",
       "  </tbody>\n",
       "</table>\n",
       "</div>"
      ],
      "text/plain": [
       "                              id  \\\n",
       "0  101040480_113381_PUBLIHORIZON   \n",
       "1  101040480_113371_PUBLIHORIZON   \n",
       "2  101040480_113383_PUBLIHORIZON   \n",
       "3  101040480_113375_PUBLIHORIZON   \n",
       "4  101040480_113374_PUBLIHORIZON   \n",
       "\n",
       "                                               title           isPublishedAs  \\\n",
       "0  The Microwave Rotational Electric Resonance (R...  Peer reviewed articles   \n",
       "1  The microwave spectra of the conformers of n-b...  Peer reviewed articles   \n",
       "2  Coupled internal rotations and 14N quadrupole ...  Peer reviewed articles   \n",
       "3  The Heavy Atom Structure, <i>“cis</i> effect” ...  Peer reviewed articles   \n",
       "4  Structure determination of 2,5-difluorophenol ...  Peer reviewed articles   \n",
       "\n",
       "                                             authors  \\\n",
       "0  Hamza El Hadki, Kenneth J. Koziol, Oum Keltoum...   \n",
       "1  Susanna L. Stephens, Eléonore Antonelli, Alexa...   \n",
       "2   Mike Barth, Isabelle Kleiner, Ha Vinh Lam Nguyen   \n",
       "3  Truong Anh Nguyen, Isabelle Kleiner, Martin Sc...   \n",
       "4  K.P. Rajappan Nair, Kevin G. Lengsfeld, Philip...   \n",
       "\n",
       "                        journalTitle journalNumber publishedYear  \\\n",
       "0                          Molecules            28          2023   \n",
       "1  Journal of Molecular Spectroscopy           397          2024   \n",
       "2    The Journal of Chemical Physics           160          2024   \n",
       "3                       ChemPhysChem            25          2024   \n",
       "4     Journal of Molecular Structure          1321          2024   \n",
       "\n",
       "  publishedPages       issn isbn                             doi  projectID  \\\n",
       "0                 1420-3049            10.3390/molecules28083419  101040480   \n",
       "1                 0022-2852            10.1016/j.jms.2023.111824  101040480   \n",
       "2                 0021-9606                    10.1063/5.0213319  101040480   \n",
       "3                 1439-4235               10.1002/cphc.202400387  101040480   \n",
       "4                 0022-2860       10.1016/j.molstruc.2024.139971  101040480   \n",
       "\n",
       "  projectAcronym           collection    contentUpdateDate      rcn  \n",
       "0        LACRIDO  Project publication  2025-02-11 11:41:50  1243351  \n",
       "1        LACRIDO  Project publication  2025-02-11 11:01:16  1243327  \n",
       "2        LACRIDO  Project publication  2025-02-11 11:40:00  1243350  \n",
       "3        LACRIDO  Project publication  2025-02-11 11:11:17  1243343  \n",
       "4        LACRIDO  Project publication  2025-02-11 11:04:26  1243340  "
      ]
     },
     "execution_count": 18,
     "metadata": {},
     "output_type": "execute_result"
    }
   ],
   "source": [
    "publications_df.head()"
   ]
  },
  {
   "cell_type": "markdown",
   "metadata": {},
   "source": [
    "### Missing values\n",
    "Here we inspect the missing data in this file, and outline how we are goiing to treat these missing data points"
   ]
  },
  {
   "cell_type": "code",
   "execution_count": 43,
   "metadata": {},
   "outputs": [
    {
     "name": "stdout",
     "output_type": "stream",
     "text": [
      "For key authors:\n",
      "     75 elements are missing.\n",
      "For key journalTitle:\n",
      "     2099 elements are missing.\n",
      "For key journalNumber:\n",
      "     13622 elements are missing.\n",
      "For key publishedPages:\n",
      "     24142 elements are missing.\n",
      "For key issn:\n",
      "     7004 elements are missing.\n",
      "For key isbn:\n",
      "     23219 elements are missing.\n",
      "For key doi:\n",
      "     2293 elements are missing.\n"
     ]
    }
   ],
   "source": [
    "# look for missing values\n",
    "publications_missing = data_publications.isnull()\n",
    "\n",
    "# check which columns are missing data\n",
    "for key in publications_missing.keys():\n",
    "    missing = publications_missing[publications_missing[key] == True]\n",
    "    if len(missing.id) > 0:\n",
    "        print(f'For key {key}:\\n     {len(missing.id)} elements are missing.')"
   ]
  },
  {
   "cell_type": "markdown",
   "metadata": {},
   "source": [
    "There is quite some missing data in this file. Let us go through each line individually.\n",
    "- authors:\n",
    "    - This sucks. Would have been very nice to decompose author strings into single authors and make the connections\n",
    "    - How to treat this: look into the article title string to check whether this one contains more author infromation\n",
    "- journalTitle:\n",
    "    - chack in the publication title. Sometimes there one has just copy-pasted the whole article reference\n",
    "- journalNumber:\n",
    "    - Not the most relevant parameter in my opinion. Just make all NaN zeros\n",
    "- publishedYear:\n",
    "    - Manually look this up\n",
    "- publishedPages:\n",
    "    - Not the most relevant parameter in my opinion. Just make all NaN zeros\n",
    "- issn:\n",
    "    - Not the most relevant parameter in my opinion. Just make all NaN zeros\n",
    "- isbn:\n",
    "    - Not the most relevant parameter in my opinion. Just make all NaN zeros\n",
    "- doi:\n",
    "    - Fuck this, just pass about:blank as url. \n",
    "- rcn:\n",
    "    - Manually adjust this one. \n",
    "        - Update: this entry was missing an entry for authors, all following field shifted 1 column to the left. Manually fixed this one. \n",
    "\n"
   ]
  },
  {
   "cell_type": "markdown",
   "metadata": {},
   "source": [
    "The cell above does give an empty DataFrame. Used it to get the information to look up rcn number in other datasets."
   ]
  },
  {
   "cell_type": "code",
   "execution_count": 44,
   "metadata": {},
   "outputs": [],
   "source": [
    "# test cleaning function"
   ]
  },
  {
   "cell_type": "code",
   "execution_count": 45,
   "metadata": {},
   "outputs": [],
   "source": [
    "# Save to intermediate\n",
    "data_publications.to_csv(f'{interim_dir}/projectPublications_interim.csv', sep=';')"
   ]
  },
  {
   "cell_type": "markdown",
   "metadata": {},
   "source": [
    "# Inspect CORDIS-HORIZON projects data files\n",
    "This is the folder containing some more datasets on the different projects."
   ]
  },
  {
   "cell_type": "markdown",
   "metadata": {},
   "source": [
    "### Define data paths"
   ]
  },
  {
   "cell_type": "code",
   "execution_count": 46,
   "metadata": {},
   "outputs": [],
   "source": [
    "# define file paths\n",
    "SciVoc_path = f'{raw_dir}/euroSciVoc.csv'\n",
    "legalBasis_path = f'{raw_dir}/legalBasis.csv'\n",
    "organization_path = f'{raw_dir}/organization.csv'\n",
    "project_path = f'{raw_dir}/project.csv'\n",
    "topics_path = f'{raw_dir}/topics.csv'\n",
    "webItems_path = f'{raw_dir}/webItem.csv'\n",
    "webLink_path = f'{raw_dir}/webLink.csv'"
   ]
  },
  {
   "cell_type": "code",
   "execution_count": 47,
   "metadata": {},
   "outputs": [],
   "source": [
    "# Import some informative files\n",
    "\n",
    "# load datasets\n",
    "read_csv_options = {\n",
    "    \"delimiter\": \";\",\n",
    "    \"quotechar\": '\"',\n",
    "    \"escapechar\": \"\\\\\",\n",
    "    'doublequote': False,\n",
    "    # \"on_bad_lines\": \"skip\",   # we skip lines that do not import properly for now\n",
    "    \"engine\": \"python\"  # 'python' engine handles complex parsing better\n",
    "}\n"
   ]
  },
  {
   "cell_type": "markdown",
   "metadata": {},
   "source": [
    "## SciVoc dataset"
   ]
  },
  {
   "cell_type": "code",
   "execution_count": 48,
   "metadata": {},
   "outputs": [],
   "source": [
    "# load\n",
    "sci_voc_df = pd.read_csv(SciVoc_path, **read_csv_options)\n",
    "\n",
    "# clean\n",
    "from backend.etl.cleaning import clean_scivoc\n",
    "sci_voc_cleaned = clean_scivoc(sci_voc_df)\n",
    "\n",
    "# save to interim\n",
    "sci_voc_cleaned.to_csv(f'{interim_dir}/euroSciVoc_interim.csv', sep=';')"
   ]
  },
  {
   "cell_type": "code",
<<<<<<< HEAD
   "execution_count": 49,
=======
   "execution_count": 7,
>>>>>>> c6718b62
   "metadata": {},
   "outputs": [
    {
     "data": {
<<<<<<< HEAD
=======
      "application/vnd.microsoft.datawrangler.viewer.v0+json": {
       "columns": [
        {
         "name": "index",
         "rawType": "int64",
         "type": "integer"
        },
        {
         "name": "projectID",
         "rawType": "int64",
         "type": "integer"
        },
        {
         "name": "euroSciVocCode",
         "rawType": "object",
         "type": "string"
        },
        {
         "name": "euroSciVocPath",
         "rawType": "object",
         "type": "string"
        },
        {
         "name": "euroSciVocTitle",
         "rawType": "object",
         "type": "string"
        },
        {
         "name": "euroSciVocDescription",
         "rawType": "float64",
         "type": "float"
        }
       ],
       "ref": "a23646b4-544e-49a7-b3cb-44f833952480",
       "rows": [
        [
         "0",
         "101159220",
         "/21/33/121/621",
         "/medical and health sciences/health sciences/infectious diseases/malaria",
         "malaria",
         null
        ],
        [
         "1",
         "101159220",
         "/23/49/315/997/1613",
         "/natural sciences/biological sciences/biochemistry/biomolecules/proteins",
         "proteins",
         null
        ],
        [
         "2",
         "101093997",
         "/23/49/315/997/1611",
         "/natural sciences/biological sciences/biochemistry/biomolecules/carbohydrates",
         "carbohydrates",
         null
        ],
        [
         "3",
         "101126531",
         "/23/49/341/325",
         "/natural sciences/biological sciences/microbiology/virology",
         "virology",
         null
        ],
        [
         "4",
         "101126531",
         "/21/33/121/44109686/8132740",
         "/medical and health sciences/health sciences/infectious diseases/RNA viruses/coronaviruses",
         "coronaviruses",
         null
        ],
        [
         "5",
         "101126531",
         "/21/35/159/653/1439",
         "/medical and health sciences/basic medicine/pharmacology and pharmacy/pharmaceutical drugs/vaccines",
         "vaccines",
         null
        ],
        [
         "6",
         "101113979",
         "/23/47/305/967",
         "/natural sciences/computer and information sciences/internet/internet of things",
         "internet of things",
         null
        ],
        [
         "7",
         "101113979",
         "/29/91/523/1311/1759",
         "/social sciences/economics and business/business and management/commerce/e-commerce",
         "e-commerce",
         null
        ],
        [
         "8",
         "101113979",
         "/23/49/335/1009",
         "/natural sciences/biological sciences/ecology/ecosystems",
         "ecosystems",
         null
        ],
        [
         "9",
         "101113949",
         "/21/39/239/737",
         "/medical and health sciences/clinical medicine/odontology/orthodontics",
         "orthodontics",
         null
        ],
        [
         "10",
         "101145732",
         "/29/97/543",
         "/social sciences/political sciences/government systems",
         "government systems",
         null
        ],
        [
         "11",
         "101113993",
         "/25/67/425",
         "/engineering and technology/environmental engineering/energy and fuels",
         "energy and fuels",
         null
        ],
        [
         "12",
         "101114248",
         "/31/107/587",
         "/humanities/languages and literature/linguistics",
         "linguistics",
         null
        ],
        [
         "13",
         "101114238",
         "/23/49/335/1009",
         "/natural sciences/biological sciences/ecology/ecosystems",
         "ecosystems",
         null
        ],
        [
         "14",
         "101071507",
         "/21/39/697",
         "/medical and health sciences/clinical medicine/obstetrics",
         "obstetrics",
         null
        ],
        [
         "15",
         "101071507",
         "/23/49/341",
         "/natural sciences/biological sciences/microbiology",
         "microbiology",
         null
        ],
        [
         "16",
         "101132862",
         "/29/101/553/1353",
         "/social sciences/sociology/demography/mortality",
         "mortality",
         null
        ],
        [
         "17",
         "101132862",
         "/21/39/179/681",
         "/medical and health sciences/clinical medicine/endocrinology/diabetes",
         "diabetes",
         null
        ],
        [
         "18",
         "101132862",
         "/21/39/221",
         "/medical and health sciences/clinical medicine/cardiology",
         "cardiology",
         null
        ],
        [
         "19",
         "101132862",
         "/21/33/117/38005658",
         "/medical and health sciences/health sciences/nutrition/obesity",
         "obesity",
         null
        ],
        [
         "20",
         "101132170",
         "/23/47/307",
         "/natural sciences/computer and information sciences/software",
         "software",
         null
        ],
        [
         "21",
         "101114564",
         "/23/53/363/1103",
         "/natural sciences/chemical sciences/organic chemistry/alcohols",
         "alcohols",
         null
        ],
        [
         "22",
         "101114564",
         "/25/67/425",
         "/engineering and technology/environmental engineering/energy and fuels",
         "energy and fuels",
         null
        ],
        [
         "23",
         "101071633",
         "/23/49/341/1035",
         "/natural sciences/biological sciences/microbiology/bacteriology",
         "bacteriology",
         null
        ],
        [
         "24",
         "101071633",
         "/21/35/159/653/8052398",
         "/medical and health sciences/basic medicine/pharmacology and pharmacy/pharmaceutical drugs/antibiotics",
         "antibiotics",
         null
        ],
        [
         "25",
         "101072251",
         "/21/39/215",
         "/medical and health sciences/clinical medicine/rheumatology",
         "rheumatology",
         null
        ],
        [
         "26",
         "101072251",
         "/21/35/159/653",
         "/medical and health sciences/basic medicine/pharmacology and pharmacy/pharmaceutical drugs",
         "pharmaceutical drugs",
         null
        ],
        [
         "27",
         "101072251",
         "/21/39/179/681",
         "/medical and health sciences/clinical medicine/endocrinology/diabetes",
         "diabetes",
         null
        ],
        [
         "28",
         "101072251",
         "/21/35/155/22184243",
         "/medical and health sciences/basic medicine/immunology/autoimmune diseases",
         "autoimmune diseases",
         null
        ],
        [
         "29",
         "101114173",
         "/25/67/425",
         "/engineering and technology/environmental engineering/energy and fuels",
         "energy and fuels",
         null
        ],
        [
         "30",
         "101113879",
         "/23/47/295/917",
         "/natural sciences/computer and information sciences/computer security/cryptography",
         "cryptography",
         null
        ],
        [
         "31",
         "101113879",
         "/23/49/335/1009",
         "/natural sciences/biological sciences/ecology/ecosystems",
         "ecosystems",
         null
        ],
        [
         "32",
         "101070756",
         "/23/49/335/1009",
         "/natural sciences/biological sciences/ecology/ecosystems",
         "ecosystems",
         null
        ],
        [
         "33",
         "101080692",
         "/23/49/341/325",
         "/natural sciences/biological sciences/microbiology/virology",
         "virology",
         null
        ],
        [
         "34",
         "101080692",
         "/21/33/121/44109686/71336944",
         "/medical and health sciences/health sciences/infectious diseases/RNA viruses/influenza",
         "influenza",
         null
        ],
        [
         "35",
         "101080692",
         "/21/35/155",
         "/medical and health sciences/basic medicine/immunology",
         "immunology",
         null
        ],
        [
         "36",
         "101080692",
         "/21/35/159/653/1439",
         "/medical and health sciences/basic medicine/pharmacology and pharmacy/pharmaceutical drugs/vaccines",
         "vaccines",
         null
        ],
        [
         "37",
         "101072176",
         "/23/49/341/1035",
         "/natural sciences/biological sciences/microbiology/bacteriology",
         "bacteriology",
         null
        ],
        [
         "38",
         "101072176",
         "/25/67/425/1165/1679",
         "/engineering and technology/environmental engineering/energy and fuels/fossil energy/coal",
         "coal",
         null
        ],
        [
         "39",
         "101072176",
         "/25/67/425/1165/1683",
         "/engineering and technology/environmental engineering/energy and fuels/fossil energy/natural gas",
         "natural gas",
         null
        ],
        [
         "40",
         "101072176",
         "/23/53/363/1099",
         "/natural sciences/chemical sciences/organic chemistry/aliphatic compounds",
         "aliphatic compounds",
         null
        ],
        [
         "41",
         "101072176",
         "/25/67/429/97581411",
         "/engineering and technology/environmental engineering/waste management/waste treatment processes",
         "waste treatment processes",
         null
        ],
        [
         "42",
         "101113431",
         "/29/97/537/1329",
         "/social sciences/political sciences/public administration/bureaucracy",
         "bureaucracy",
         null
        ],
        [
         "43",
         "101113431",
         "/29/97/543",
         "/social sciences/political sciences/government systems",
         "government systems",
         null
        ],
        [
         "44",
         "101193512",
         "/29/97/537/1329",
         "/social sciences/political sciences/public administration/bureaucracy",
         "bureaucracy",
         null
        ],
        [
         "45",
         "101193512",
         "/23/49/335/1009",
         "/natural sciences/biological sciences/ecology/ecosystems",
         "ecosystems",
         null
        ],
        [
         "46",
         "101193512",
         "/29/89",
         "/social sciences/law",
         "law",
         null
        ],
        [
         "47",
         "101113589",
         "/23/47/307",
         "/natural sciences/computer and information sciences/software",
         "software",
         null
        ],
        [
         "48",
         "101113589",
         "/21/35/153/22901471/633",
         "/medical and health sciences/basic medicine/neurology/dementia/alzheimer",
         "alzheimer",
         null
        ],
        [
         "49",
         "101113589",
         "/21/35/153/627",
         "/medical and health sciences/basic medicine/neurology/parkinson",
         "parkinson",
         null
        ]
       ],
       "shape": {
        "columns": 5,
        "rows": 34612
       }
      },
>>>>>>> c6718b62
      "text/html": [
       "<div>\n",
       "<style scoped>\n",
       "    .dataframe tbody tr th:only-of-type {\n",
       "        vertical-align: middle;\n",
       "    }\n",
       "\n",
       "    .dataframe tbody tr th {\n",
       "        vertical-align: top;\n",
       "    }\n",
       "\n",
       "    .dataframe thead th {\n",
       "        text-align: right;\n",
       "    }\n",
       "</style>\n",
       "<table border=\"1\" class=\"dataframe\">\n",
       "  <thead>\n",
       "    <tr style=\"text-align: right;\">\n",
       "      <th></th>\n",
       "      <th>projectID</th>\n",
       "      <th>euroSciVocCode</th>\n",
       "      <th>euroSciVocPath</th>\n",
       "      <th>euroSciVocTitle</th>\n",
       "      <th>euroSciVocDescription</th>\n",
       "    </tr>\n",
       "  </thead>\n",
       "  <tbody>\n",
       "    <tr>\n",
       "      <th>0</th>\n",
       "      <td>101159220</td>\n",
       "      <td>/21/33/121/621</td>\n",
       "      <td>/medical and health sciences/health sciences/i...</td>\n",
       "      <td>malaria</td>\n",
       "      <td>NaN</td>\n",
       "    </tr>\n",
       "    <tr>\n",
       "      <th>1</th>\n",
       "      <td>101159220</td>\n",
       "      <td>/23/49/315/997/1613</td>\n",
       "      <td>/natural sciences/biological sciences/biochemi...</td>\n",
       "      <td>proteins</td>\n",
       "      <td>NaN</td>\n",
       "    </tr>\n",
       "    <tr>\n",
       "      <th>2</th>\n",
       "      <td>101093997</td>\n",
       "      <td>/23/49/315/997/1611</td>\n",
       "      <td>/natural sciences/biological sciences/biochemi...</td>\n",
       "      <td>carbohydrates</td>\n",
       "      <td>NaN</td>\n",
       "    </tr>\n",
       "    <tr>\n",
       "      <th>3</th>\n",
       "      <td>101126531</td>\n",
       "      <td>/23/49/341/325</td>\n",
       "      <td>/natural sciences/biological sciences/microbio...</td>\n",
       "      <td>virology</td>\n",
       "      <td>NaN</td>\n",
       "    </tr>\n",
       "    <tr>\n",
       "      <th>4</th>\n",
       "      <td>101126531</td>\n",
       "      <td>/21/33/121/44109686/8132740</td>\n",
       "      <td>/medical and health sciences/health sciences/i...</td>\n",
       "      <td>coronaviruses</td>\n",
       "      <td>NaN</td>\n",
       "    </tr>\n",
       "    <tr>\n",
       "      <th>...</th>\n",
       "      <td>...</td>\n",
       "      <td>...</td>\n",
       "      <td>...</td>\n",
       "      <td>...</td>\n",
       "      <td>...</td>\n",
       "    </tr>\n",
       "    <tr>\n",
       "      <th>34607</th>\n",
       "      <td>101112145</td>\n",
       "      <td>/21/35/153/22901471/633</td>\n",
       "      <td>/medical and health sciences/basic medicine/ne...</td>\n",
       "      <td>alzheimer</td>\n",
       "      <td>NaN</td>\n",
       "    </tr>\n",
       "    <tr>\n",
       "      <th>34608</th>\n",
       "      <td>101112145</td>\n",
       "      <td>/29/101/553/1353</td>\n",
       "      <td>/social sciences/sociology/demography/mortality</td>\n",
       "      <td>mortality</td>\n",
       "      <td>NaN</td>\n",
       "    </tr>\n",
       "    <tr>\n",
       "      <th>34609</th>\n",
       "      <td>101057477</td>\n",
       "      <td>/29/91/521/1299/1757</td>\n",
       "      <td>/social sciences/economics and business/econom...</td>\n",
       "      <td>productivity</td>\n",
       "      <td>NaN</td>\n",
       "    </tr>\n",
       "    <tr>\n",
       "      <th>34610</th>\n",
       "      <td>101134907</td>\n",
       "      <td>/21/39/195</td>\n",
       "      <td>/medical and health sciences/clinical medicine...</td>\n",
       "      <td>paediatrics</td>\n",
       "      <td>NaN</td>\n",
       "    </tr>\n",
       "    <tr>\n",
       "      <th>34611</th>\n",
       "      <td>101095483</td>\n",
       "      <td>/21/39/225</td>\n",
       "      <td>/medical and health sciences/clinical medicine...</td>\n",
       "      <td>oncology</td>\n",
       "      <td>NaN</td>\n",
       "    </tr>\n",
       "  </tbody>\n",
       "</table>\n",
       "<p>34612 rows × 5 columns</p>\n",
       "</div>"
      ],
      "text/plain": [
       "       projectID               euroSciVocCode  \\\n",
       "0      101159220               /21/33/121/621   \n",
       "1      101159220          /23/49/315/997/1613   \n",
       "2      101093997          /23/49/315/997/1611   \n",
       "3      101126531               /23/49/341/325   \n",
       "4      101126531  /21/33/121/44109686/8132740   \n",
       "...          ...                          ...   \n",
       "34607  101112145      /21/35/153/22901471/633   \n",
       "34608  101112145             /29/101/553/1353   \n",
       "34609  101057477         /29/91/521/1299/1757   \n",
       "34610  101134907                   /21/39/195   \n",
       "34611  101095483                   /21/39/225   \n",
       "\n",
       "                                          euroSciVocPath euroSciVocTitle  \\\n",
       "0      /medical and health sciences/health sciences/i...         malaria   \n",
       "1      /natural sciences/biological sciences/biochemi...        proteins   \n",
       "2      /natural sciences/biological sciences/biochemi...   carbohydrates   \n",
       "3      /natural sciences/biological sciences/microbio...        virology   \n",
       "4      /medical and health sciences/health sciences/i...   coronaviruses   \n",
       "...                                                  ...             ...   \n",
       "34607  /medical and health sciences/basic medicine/ne...       alzheimer   \n",
       "34608    /social sciences/sociology/demography/mortality       mortality   \n",
       "34609  /social sciences/economics and business/econom...    productivity   \n",
       "34610  /medical and health sciences/clinical medicine...     paediatrics   \n",
       "34611  /medical and health sciences/clinical medicine...        oncology   \n",
       "\n",
       "       euroSciVocDescription  \n",
       "0                        NaN  \n",
       "1                        NaN  \n",
       "2                        NaN  \n",
       "3                        NaN  \n",
       "4                        NaN  \n",
       "...                      ...  \n",
       "34607                    NaN  \n",
       "34608                    NaN  \n",
       "34609                    NaN  \n",
       "34610                    NaN  \n",
       "34611                    NaN  \n",
       "\n",
       "[34612 rows x 5 columns]"
      ]
     },
<<<<<<< HEAD
     "execution_count": 49,
=======
     "execution_count": 7,
>>>>>>> c6718b62
     "metadata": {},
     "output_type": "execute_result"
    }
   ],
   "source": [
    "sci_voc_df"
   ]
  },
  {
   "cell_type": "code",
   "execution_count": 8,
   "metadata": {},
   "outputs": [],
   "source": [
    "sci_paths = (\n",
    "            sci_voc_df\n",
    "            .groupby('projectID')['euroSciVocPath']\n",
    "            .apply(list)\n",
    "            .reset_index(name='sci_voc_paths')\n",
    "        )"
   ]
  },
  {
   "cell_type": "code",
<<<<<<< HEAD
   "execution_count": 50,
=======
   "execution_count": 11,
>>>>>>> c6718b62
   "metadata": {},
   "outputs": [
    {
     "data": {
      "application/vnd.microsoft.datawrangler.viewer.v0+json": {
       "columns": [
        {
         "name": "index",
         "rawType": "int64",
         "type": "integer"
        },
        {
         "name": "projectID",
         "rawType": "int64",
         "type": "integer"
        },
        {
         "name": "sci_voc_paths",
         "rawType": "object",
         "type": "string"
        }
       ],
       "ref": "aeb3d0ca-7d74-44cd-8db6-d44edd21c720",
       "rows": [],
       "shape": {
        "columns": 2,
        "rows": 0
       }
      },
      "text/html": [
       "<div>\n",
       "<style scoped>\n",
       "    .dataframe tbody tr th:only-of-type {\n",
       "        vertical-align: middle;\n",
       "    }\n",
       "\n",
       "    .dataframe tbody tr th {\n",
       "        vertical-align: top;\n",
       "    }\n",
       "\n",
       "    .dataframe thead th {\n",
       "        text-align: right;\n",
       "    }\n",
       "</style>\n",
       "<table border=\"1\" class=\"dataframe\">\n",
       "  <thead>\n",
       "    <tr style=\"text-align: right;\">\n",
       "      <th></th>\n",
       "      <th>projectID</th>\n",
       "      <th>sci_voc_paths</th>\n",
       "    </tr>\n",
       "  </thead>\n",
       "  <tbody>\n",
       "  </tbody>\n",
       "</table>\n",
       "</div>"
      ],
      "text/plain": [
       "Empty DataFrame\n",
       "Columns: [projectID, sci_voc_paths]\n",
       "Index: []"
      ]
     },
     "execution_count": 11,
     "metadata": {},
     "output_type": "execute_result"
    }
   ],
   "source": [
    "missing = sci_paths['sci_voc_paths'].isna()\n",
    "sci_paths[missing]"
   ]
  },
  {
   "cell_type": "code",
   "execution_count": null,
   "metadata": {},
   "outputs": [
    {
     "data": {
      "application/vnd.microsoft.datawrangler.viewer.v0+json": {
       "columns": [
        {
         "name": "index",
         "rawType": "int64",
         "type": "integer"
        },
        {
         "name": "projectID",
         "rawType": "int64",
         "type": "integer"
        },
        {
         "name": "sci_voc_paths",
         "rawType": "object",
         "type": "unknown"
        }
       ],
       "ref": "35c0bdaf-9278-431c-9f9b-ad5fa75b1b38",
       "rows": [
        [
         "0",
         "101039048",
         "['/natural sciences/chemical sciences/inorganic chemistry/noble gases', '/natural sciences/physical sciences/theoretical physics/particle physics/neutrinos']"
        ],
        [
         "1",
         "101039060",
         "['/humanities/history and archaeology/history/prehistory', '/natural sciences/computer and information sciences/computational science', '/medical and health sciences/health sciences/nutrition', '/natural sciences/earth and related environmental sciences/palaeontology/paleoecology', '/humanities/history and archaeology/archaeology/bioarchaeology']"
        ],
        [
         "2",
         "101039066",
         "['/natural sciences/biological sciences/ecology/ecosystems', '/natural sciences/earth and related environmental sciences/atmospheric sciences/climatology/climatic changes', '/agricultural sciences/agriculture, forestry, and fisheries/forestry']"
        ],
        [
         "3",
         "101039090",
         "['/social sciences/educational sciences/didactics', '/natural sciences/computer and information sciences/artificial intelligence/machine learning/reinforcement learning', '/natural sciences/computer and information sciences/software/software applications/virtual reality']"
        ],
        [
         "4",
         "101039098",
         "['/natural sciences/physical sciences/quantum physics']"
        ],
        [
         "5",
         "101039103",
         "['/natural sciences/physical sciences/classical mechanics/fluid mechanics/microfluidics', '/natural sciences/physical sciences/optics/microscopy', '/natural sciences/earth and related environmental sciences/geology']"
        ],
        [
         "6",
         "101039110",
         "['/natural sciences/computer and information sciences/internet', '/social sciences/political sciences/political transitions/revolutions', '/engineering and technology/electrical engineering, electronic engineering, information engineering/electronic engineering/sensors', '/natural sciences/physical sciences/electromagnetism and electronics/semiconductivity', '/engineering and technology/electrical engineering, electronic engineering, information engineering/electrical engineering/piezoelectrics']"
        ],
        [
         "7",
         "101039115",
         "['/natural sciences/chemical sciences/inorganic chemistry/alkaline earth metals']"
        ],
        [
         "8",
         "101039127",
         "['/natural sciences/physical sciences/thermodynamics', '/engineering and technology/electrical engineering, electronic engineering, information engineering/electronic engineering/sensors']"
        ],
        [
         "9",
         "101039145",
         "['/natural sciences/biological sciences/neurobiology', '/natural sciences/computer and information sciences/computational science', '/medical and health sciences/basic medicine/physiology/homeostasis']"
        ],
        [
         "10",
         "101039152",
         "['/natural sciences/biological sciences/neurobiology', '/medical and health sciences/clinical medicine/psychiatry/schizophrenia']"
        ],
        [
         "11",
         "101039174",
         "['/engineering and technology/environmental engineering/waste management/waste treatment processes/recycling', '/medical and health sciences/basic medicine/physiology']"
        ],
        [
         "12",
         "101039196",
         "['/natural sciences/computer and information sciences/knowledge engineering/ontology', '/natural sciences/computer and information sciences/software/software development', '/natural sciences/mathematics/applied mathematics']"
        ],
        [
         "13",
         "101039198",
         "['/natural sciences/computer and information sciences/artificial intelligence', '/engineering and technology/materials engineering', '/engineering and technology/electrical engineering, electronic engineering, information engineering/electronic engineering/robotics', '/engineering and technology/mechanical engineering/manufacturing engineering/additive manufacturing', '/natural sciences/mathematics/applied mathematics/numerical analysis']"
        ],
        [
         "14",
         "101039206",
         "['/natural sciences/biological sciences/neurobiology/cognitive neuroscience']"
        ],
        [
         "15",
         "101039208",
         "['/natural sciences/biological sciences/genetics/DNA', '/natural sciences/biological sciences/genetics/genomes']"
        ],
        [
         "16",
         "101039222",
         "['/social sciences/sociology/industrial relations/automation']"
        ],
        [
         "17",
         "101039226",
         "['/natural sciences/biological sciences/neurobiology/cognitive neuroscience', '/natural sciences/biological sciences/neurobiology/computational neuroscience', '/medical and health sciences/basic medicine/neurology', '/social sciences/psychology/cognitive psychology']"
        ],
        [
         "18",
         "101039252",
         "['/social sciences/sociology/demography']"
        ],
        [
         "19",
         "101039265",
         "['/medical and health sciences/clinical medicine/oncology', '/natural sciences/biological sciences/genetics/genomes']"
        ],
        [
         "20",
         "101039270",
         "['/medical and health sciences/basic medicine/pharmacology and pharmacy/pharmaceutical drugs', '/natural sciences/biological sciences/ecology/ecosystems']"
        ],
        [
         "21",
         "101039271",
         "['/humanities/history and archaeology/history/prehistory', '/humanities/history and archaeology/history/ancient history', '/humanities/history and archaeology/archaeology/underwater archaeology', '/humanities/history and archaeology/archaeology/bioarchaeology']"
        ],
        [
         "22",
         "101039272",
         "['/humanities/history and archaeology/archaeology/ethnoarchaeology', '/natural sciences/biological sciences/biodiversity conservation', '/natural sciences/biological sciences/ecology/evolutionary ecology', '/natural sciences/computer and information sciences/data science/data processing']"
        ],
        [
         "23",
         "101039294",
         "['/engineering and technology/electrical engineering, electronic engineering, information engineering/electronic engineering/sensors']"
        ],
        [
         "24",
         "101039296",
         "['/social sciences/psychology/social psychology', '/social sciences/sociology/anthropology/social anthropology', '/social sciences/sociology/ideologies', '/natural sciences/mathematics/applied mathematics/mathematical model']"
        ],
        [
         "25",
         "101039320",
         "['/medical and health sciences/clinical medicine/gastroenterology/inflammatory bowel disease', '/natural sciences/biological sciences/biochemistry/biomolecules/lipids', '/medical and health sciences/health sciences/nutrition', '/natural sciences/biological sciences/biochemistry/biomolecules/proteins/enzymes']"
        ],
        [
         "26",
         "101039339",
         "['/natural sciences/physical sciences/optics/microscopy', '/natural sciences/physical sciences/optics/spectroscopy']"
        ],
        [
         "27",
         "101039348",
         "['/natural sciences/earth and related environmental sciences/atmospheric sciences/climatology/climatic changes']"
        ],
        [
         "28",
         "101039349",
         "['/medical and health sciences/clinical medicine/cardiology/paediatric cardiology', '/medical and health sciences/medical biotechnology/tissue engineering', '/medical and health sciences/clinical medicine/transplantation']"
        ],
        [
         "29",
         "101039354",
         "['/medical and health sciences/basic medicine/pharmacology and pharmacy/drug discovery', '/natural sciences/biological sciences/biochemistry/biomolecules/proteins/proteomics', '/natural sciences/biological sciences/genetics/DNA', '/natural sciences/biological sciences/genetics/genomes']"
        ],
        [
         "30",
         "101039361",
         "['/natural sciences/physical sciences/quantum physics']"
        ],
        [
         "31",
         "101039375",
         "['/natural sciences/physical sciences/optics/microscopy', '/engineering and technology/electrical engineering, electronic engineering, information engineering/electronic engineering/sensors', '/natural sciences/physical sciences/optics/laser physics']"
        ],
        [
         "32",
         "101039376",
         "['/natural sciences/earth and related environmental sciences/environmental sciences/sustainability sciences']"
        ],
        [
         "33",
         "101039399",
         "['/natural sciences/chemical sciences/inorganic chemistry/alkali metals']"
        ],
        [
         "34",
         "101039402",
         "['/natural sciences/earth and related environmental sciences/hydrology/ecohydrology', '/agricultural sciences/agriculture, forestry, and fisheries/agriculture/sustainable agriculture', '/natural sciences/earth and related environmental sciences/environmental sciences/sustainability sciences', '/engineering and technology/environmental engineering/natural resources management', '/social sciences/economics and business/economics/sustainable economy']"
        ],
        [
         "35",
         "101039416",
         "['/humanities/history and archaeology/history', '/engineering and technology/materials engineering/textiles', '/humanities/history and archaeology/archaeology']"
        ],
        [
         "36",
         "101039421",
         "['/natural sciences/chemical sciences/inorganic chemistry/transition metals', '/natural sciences/chemical sciences/electrochemistry/bioelectrochemistry/electroporation']"
        ],
        [
         "37",
         "101039426",
         "['/natural sciences/earth and related environmental sciences/hydrology']"
        ],
        [
         "38",
         "101039429",
         "['/social sciences/sociology/governance']"
        ],
        [
         "39",
         "101039433",
         "['/humanities/philosophy, ethics and religion/philosophy']"
        ],
        [
         "40",
         "101039438",
         "['/medical and health sciences/basic medicine/physiology/homeostasis']"
        ],
        [
         "41",
         "101039446",
         "['/natural sciences/biological sciences/microbiology/virology', '/natural sciences/chemical sciences/organic chemistry/aliphatic compounds', '/engineering and technology/environmental engineering/energy and fuels']"
        ],
        [
         "42",
         "101039447",
         "['/natural sciences/earth and related environmental sciences/physical geography/cartography/geographic information systems', '/social sciences/sociology/social issues/social inequalities']"
        ],
        [
         "43",
         "101039452",
         "['/natural sciences/physical sciences/astronomy/planetary sciences/planets/exoplanetology', '/natural sciences/physical sciences/optics/spectroscopy']"
        ],
        [
         "44",
         "101039455",
         "['/social sciences/sociology/social issues/social inequalities', '/social sciences/sociology/governance/taxation']"
        ],
        [
         "45",
         "101039467",
         "['/natural sciences/mathematics/pure mathematics/geometry', '/medical and health sciences/clinical medicine/oncology/leukemia', '/natural sciences/physical sciences/classical mechanics/solid mechanics']"
        ],
        [
         "46",
         "101039481",
         "['/natural sciences/computer and information sciences/software', '/engineering and technology/chemical engineering/separation technologies/distillation', '/engineering and technology/electrical engineering, electronic engineering, information engineering/electronic engineering/robotics']"
        ],
        [
         "47",
         "101039493",
         "['/medical and health sciences/basic medicine/immunology/autoimmune diseases', '/medical and health sciences/basic medicine/pathology', '/medical and health sciences/health sciences/personalized medicine', '/medical and health sciences/basic medicine/physiology']"
        ],
        [
         "48",
         "101039500",
         "['/natural sciences/physical sciences/optics/microscopy', '/natural sciences/physical sciences/electromagnetism and electronics/superconductivity', '/natural sciences/physical sciences/optics/spectroscopy']"
        ],
        [
         "49",
         "101039501",
         "['/natural sciences/biological sciences/genetics/chromosomes']"
        ]
       ],
       "shape": {
        "columns": 2,
        "rows": 13529
       }
      },
      "text/html": [
       "<div>\n",
       "<style scoped>\n",
       "    .dataframe tbody tr th:only-of-type {\n",
       "        vertical-align: middle;\n",
       "    }\n",
       "\n",
       "    .dataframe tbody tr th {\n",
       "        vertical-align: top;\n",
       "    }\n",
       "\n",
       "    .dataframe thead th {\n",
       "        text-align: right;\n",
       "    }\n",
       "</style>\n",
       "<table border=\"1\" class=\"dataframe\">\n",
       "  <thead>\n",
       "    <tr style=\"text-align: right;\">\n",
       "      <th></th>\n",
       "      <th>projectID</th>\n",
       "      <th>sci_voc_paths</th>\n",
       "    </tr>\n",
       "  </thead>\n",
       "  <tbody>\n",
       "    <tr>\n",
       "      <th>0</th>\n",
       "      <td>101039048</td>\n",
       "      <td>[/natural sciences/chemical sciences/inorganic...</td>\n",
       "    </tr>\n",
       "    <tr>\n",
       "      <th>1</th>\n",
       "      <td>101039060</td>\n",
       "      <td>[/humanities/history and archaeology/history/p...</td>\n",
       "    </tr>\n",
       "    <tr>\n",
       "      <th>2</th>\n",
       "      <td>101039066</td>\n",
       "      <td>[/natural sciences/biological sciences/ecology...</td>\n",
       "    </tr>\n",
       "    <tr>\n",
       "      <th>3</th>\n",
       "      <td>101039090</td>\n",
       "      <td>[/social sciences/educational sciences/didacti...</td>\n",
       "    </tr>\n",
       "    <tr>\n",
       "      <th>4</th>\n",
       "      <td>101039098</td>\n",
       "      <td>[/natural sciences/physical sciences/quantum p...</td>\n",
       "    </tr>\n",
       "    <tr>\n",
       "      <th>...</th>\n",
       "      <td>...</td>\n",
       "      <td>...</td>\n",
       "    </tr>\n",
       "    <tr>\n",
       "      <th>13524</th>\n",
       "      <td>190198819</td>\n",
       "      <td>[/engineering and technology/industrial biotec...</td>\n",
       "    </tr>\n",
       "    <tr>\n",
       "      <th>13525</th>\n",
       "      <td>190199097</td>\n",
       "      <td>[/engineering and technology/mechanical engine...</td>\n",
       "    </tr>\n",
       "    <tr>\n",
       "      <th>13526</th>\n",
       "      <td>190199127</td>\n",
       "      <td>[/social sciences/economics and business/econo...</td>\n",
       "    </tr>\n",
       "    <tr>\n",
       "      <th>13527</th>\n",
       "      <td>190199469</td>\n",
       "      <td>[/engineering and technology/nanotechnology, /...</td>\n",
       "    </tr>\n",
       "    <tr>\n",
       "      <th>13528</th>\n",
       "      <td>190199874</td>\n",
       "      <td>[/natural sciences/biological sciences/genetic...</td>\n",
       "    </tr>\n",
       "  </tbody>\n",
       "</table>\n",
       "<p>13529 rows × 2 columns</p>\n",
       "</div>"
      ],
      "text/plain": [
       "       projectID                                      sci_voc_paths\n",
       "0      101039048  [/natural sciences/chemical sciences/inorganic...\n",
       "1      101039060  [/humanities/history and archaeology/history/p...\n",
       "2      101039066  [/natural sciences/biological sciences/ecology...\n",
       "3      101039090  [/social sciences/educational sciences/didacti...\n",
       "4      101039098  [/natural sciences/physical sciences/quantum p...\n",
       "...          ...                                                ...\n",
       "13524  190198819  [/engineering and technology/industrial biotec...\n",
       "13525  190199097  [/engineering and technology/mechanical engine...\n",
       "13526  190199127  [/social sciences/economics and business/econo...\n",
       "13527  190199469  [/engineering and technology/nanotechnology, /...\n",
       "13528  190199874  [/natural sciences/biological sciences/genetic...\n",
       "\n",
       "[13529 rows x 2 columns]"
      ]
     },
     "execution_count": 12,
     "metadata": {},
     "output_type": "execute_result"
    }
   ],
   "source": [
    "sci_paths.explode('sci_voc_paths')"
   ]
  },
  {
   "cell_type": "markdown",
   "metadata": {},
   "source": [
    "## organization dataset"
   ]
  },
  {
   "cell_type": "code",
   "execution_count": 46,
   "metadata": {},
   "outputs": [
    {
     "name": "stdout",
     "output_type": "stream",
     "text": [
      "Standardized column names:\n",
      "Index(['projectID', 'projectAcronym', 'organisationID', 'vatNumber', 'name',\n",
      "       'shortName', 'SME', 'activityType', 'street', 'postCode', 'city',\n",
      "       'country', 'nutsCode', 'geolocation', 'organizationURL', 'contactForm',\n",
      "       'contentUpdateDate', 'rcn', 'order', 'role', 'ecContribution',\n",
      "       'netEcContribution', 'totalCost', 'endOfParticipation', 'active'],\n",
      "      dtype='object')\n"
     ]
    }
   ],
   "source": [
    "# load\n",
    "organization_df = pd.read_csv(organization_path, delimiter=';')\n",
    "\n",
    "\n",
    "# clean\n",
    "from backend.etl.cleaning import clean_organization, standardize_columns\n",
    "# Print the standardized column names\n",
    "print(\"Standardized column names:\")\n",
    "print(organization_df.columns)\n",
    "organization_cleaned = clean_organization(organization_df)\n",
    "\n",
    "# save to interim\n",
    "organization_cleaned.to_csv(f'{interim_dir}/organization_interim.csv', sep=';')"
   ]
  },
  {
   "cell_type": "markdown",
   "metadata": {},
   "source": [
    "## topics dataset"
   ]
  },
  {
   "cell_type": "code",
   "execution_count": 51,
   "metadata": {},
   "outputs": [],
   "source": [
    "# load\n",
    "topics_df = pd.read_csv(topics_path, **read_csv_options)\n",
    "\n",
    "# clean\n",
    "from backend.etl.cleaning import clean_topics\n",
    "topics_cleaned = clean_topics(topics_df)\n",
    "\n",
    "# save to interim\n",
    "topics_cleaned.to_csv(f'{interim_dir}/topics_interim.csv', sep=';')"
   ]
  },
  {
   "cell_type": "markdown",
   "metadata": {},
   "source": [
    "## Legal Basis dataset"
   ]
  },
  {
   "cell_type": "code",
   "execution_count": 52,
   "metadata": {},
   "outputs": [],
   "source": [
    "# load\n",
    "legal_basis_df = pd.read_csv(legalBasis_path, **read_csv_options)\n",
    "\n",
    "# clean\n",
    "from backend.etl.cleaning import clean_legalbasis, standardize_columns\n",
    "legal_basis_cleaned = clean_legalbasis(legal_basis_df)\n",
    "\n",
    "# save to interim\n",
    "legal_basis_cleaned.to_csv(f'{interim_dir}/legalBasis_interim.csv', sep=';')"
   ]
  },
  {
   "cell_type": "markdown",
   "metadata": {},
   "source": [
    "## webItem / webLink dataset"
   ]
  },
  {
   "cell_type": "code",
   "execution_count": 53,
   "metadata": {},
   "outputs": [],
   "source": [
    "# load\n",
    "web_items_df = pd.read_csv(webItems_path, **read_csv_options)\n",
    "web_link_df = pd.read_csv(webLink_path, **read_csv_options)\n",
    "\n",
    "# clean\n",
    "\n",
    "from backend.etl.cleaning import clean_webitem, clean_weblink\n",
    "web_items_cleaned = clean_webitem(web_items_df)\n",
    "web_link_cleaned = clean_weblink(web_link_df)\n",
    "\n",
    "# save to interim\n",
    "web_items_cleaned.to_csv(f'{interim_dir}/webItems_interim.csv', sep=';')\n",
    "web_link_cleaned.to_csv(f'{interim_dir}/webLink_interim.csv', sep=';')"
   ]
  },
  {
   "cell_type": "markdown",
   "metadata": {},
   "source": [
    "## projects dataset"
   ]
  },
  {
   "cell_type": "code",
<<<<<<< HEAD
   "execution_count": 54,
=======
   "execution_count": 13,
>>>>>>> c6718b62
   "metadata": {},
   "outputs": [
    {
     "name": "stdout",
     "output_type": "stream",
     "text": [
      "Found 127 problematic lines. Displaying the first 5:\n",
      "Line 11: ['101114248', 'ELIA', 'CLOSED', 'Elia - Smart Assistant for English Learning', '2023-07-01', '2024-06-30', '0', '75000', 'HORIZON.3.2', 'HORIZON-EIE-2022-SCALEUP-02-02', '2023-06-05', 'HORIZON', 'HORIZON-EIE-2022-SCALEUP-02', 'HORIZON-EIE-2022-SCALEUP-02', 'HORIZON-CSA', '', \"We are a startup founded exclusively by women holding the top positions CEO and CTO. Our vision is to reduce inequalities by helping people own their English. That's why we created a personal assistant – Elia. Elia is a tool for busy professionals or swamped students struggling with their English. It connects English learning to their daily activities, e.g. writing an email at work\", ' watching videos on YouTube', ' or reading an article for a biology class. Because learning that is personalised and in context has been found to be the most effective form of learning. Elia started as a PhD project. Hence it\\'s based on insights from cognitive linguistics and developed using machine learning and natural language processing techniques. We presented it at conferences in Berkeley and Cambridge. The first demo version of Elia was launched at German universities in January 2022. Currently it has over 1600 users. We are about to close partnerships with two private language school and two student organisations: ISIC France and Spain. Since January, we have been working on improving the product to reach product-market fit. We reduced the churn rate (install to uninstall) from 19%  to 4% and increased the conversion rate (website to install) from 11% to 24%. Currently, 34% of users would be very disappointed if they could no longer use Elia. We are on our way to achieving product-market fit.We need the support of this grant, both financial and mentoring, to help us 1) reach the product-market-fit, 2) help us extend our partnerships and user base, 3) buy us time to find a venture capital investor. According to the Female Startup-Up Funding Index, \"\"In Austria, 0% of startups who raised money in the first half of 2022 have all-female founding teams and women make up 7% of the 174 founders who received funding.\"\" The numbers are no different elsewhere. Help us change these numbers. We are an all-female founding team. We could boost the \"\"0%\"\" number. But we need your help.\"\"', '2023-08-29 01:53:34', '253006', '10.3030/101114248']\n",
      "Line 24: ['101080692', 'FLUniversal', 'SIGNED', 'Intranasal, rapid-acting vaccine for all seasonal and pandemic influenza viruses', '2023-06-01', '2027-05-31', '7567787,5', '7567787,5', 'HORIZON.2.1', 'HORIZON-HLTH-2022-DISEASE-06-03-two-stage', '2023-05-08', 'HORIZON', 'HORIZON-HLTH-2022-DISEASE-06-two-stage', 'HORIZON-HLTH-2022-DISEASE-06-two-stage', 'HORIZON-RIA', '', 'Researchers worldwide have been working to develop a universal flu vaccine, but no breakthrough has yet been achieved. FLUniversal is not \"\"another costly universal flu project\"\". It is an opportunity to create a genuine universal flu vaccine that will set the standard for rapid, efficient vaccine development, and generate know-how and tools to develop next-generation vaccines. We plan to exploit our increased understanding of molecular mechanisms of influenza infection and immunity to develop a vaccine effective against all flu virus strains. Our innovation uses genetically modified flu strains administered intranasally in a prime-boost regimen. This approach rapidly induces interferon and broadly cross-neutralising antibodies in the nasal passages and a systemic immune response directed to the conserved HA stalk. Proof of concept for universal protection was demonstrated in the ferret', ' we propose now to show proof of concept in humans. Previous clinical studies established safety and immunogenicity in humans. The strains are efficiently produced in Vero cells. FLUniversal\\'s objectives align with the Expected Outcomes: comprehensive immunological assessment of preclinical models, development of a human challenge model, and assisting healthcare stakeholders’ decision-making about support for vaccine development. Consortium members’ world-leading expertise in preclinical models, clinical trials, immunology and validated assays will provide valuable insights on mechanisms of protection. Proposed clinical studies will provide crucial clinical proof of concept to advance the vaccine toward commercialisation.\"\"', '2023-06-28 16:54:09', '251023', '10.3030/101080692']\n",
      "Line 80: ['101113669', 'Pinova WTS Startup', 'CLOSED', 'Commercialization Pinova, a welfare technology start-up', '2023-06-01', '2024-02-29', '0', '75000', 'HORIZON.3.2', 'HORIZON-EIE-2022-SCALEUP-02-02', '2023-05-26', 'HORIZON', 'HORIZON-EIE-2022-SCALEUP-02', 'HORIZON-EIE-2022-SCALEUP-02', 'HORIZON-CSA', '', 'Our innovation addresses the societal challenge and market opportunity the ageing of the European population represents. Our innovation makes it possible to continue live safely at home for an extended period, despite age-related functional and mental impairment (UN Sustainable Development Goal #3).Using a non-intrusive system of sensors, algorithms, and artificial intelligence we identify incidents in elderly’s homes. With activity out-of-the-ordinary their loved ones automatically get alerted by a digital generated phone call, explaining the incident. Our innovation is user friendly', ' no alarm button, application or video surveillance is necessary. We want to penetrate the consumer marked with affordable welfare technology solutions. We are disrupting the industry with deep tech innovations and by using easily accessible sensor technology in a rapid growing market.  The current stage of our innovation is testing the beta-version in private homes. After the test period the greatest challenge for our startup and innovation is commercialization and market growth. By participating in The Woman Tech EU program, we aim at bringing our startup closer to commercialization, making proof of concept, product-marked-fit and go-to-market-strategy. The program will be a valued partner pursuing our goals. We believe that mentors from the program will be an important contribution in knowhow of business development. The opportunity to build an international network of experienced mentors and founders will both be inspirational and important. This program will also give us the opportunity to speed up activities.I’m an experienceI’m an experienced top-level manager, especially within organizational development, operations, and corporate finance, all at a national business level. Consequently, coaching and mentoring in marketing, growth strategy, and business development into international market would be of utmost value to me personally, and of great importance for Pinova.  \"\"', '2023-06-28 17:05:53', '251252', '10.3030/101113669']\n",
      "Line 97: ['101071747', 'InC', 'CLOSED', 'Innovative nanostructured aluminium composite', '2022-06-01', '2023-05-31', '0', '75000', 'HORIZON.3.2', 'HORIZON-EIE-2021-SCALEUP-01-03', '2022-05-25', 'HORIZON', 'HORIZON-EIE-2021-SCALEUP-01', 'HORIZON-EIE-2021-SCALEUP-01', 'HORIZON-CSA', '', \"Innovative nanostructured Aluminium composite. A constant goal in almost all areas of electronics is miniaturization. Miniaturization leads to a reduction in strip thicknesses and places ever higher demands on materials in terms of strength, conductivity, and formability. The trend towards transmitting higher currents goes hand in hand with higher demands on the base material. A key requirement for materials is thermal relaxation resistance, which enables it to maintain spring forces and transmit currents.Soluterials goal is to develop, produce and to offer nano-structured lightweight materials. Based on Ms. Kasakewitsch's scientific work and doctoral thesis, we developed a nanostructured aluminium material InC and transferred the production process from laboratory to pilot industrial scale. InC is the material that meets contemporary requirements and sets the course for the future.  It’s a key enabling technology that will lead to far-reaching developments in downstream industries. The material properties are needed in all future industries, such as e-mobility, 5G, and electronics. For example, electrical conductors such as high-voltage cables could be constructed as self-supporting materials in future\", ' in e-mobility, e-motors could be radically miniaturised.  InC opens up completely new possibilities for the miniaturisation of electrical components. In addition, like aluminium, InC can be produced cost-effectively on established production lines in one process step.Soluterials is a \"\"game-changer\"\" in a multipurpose metal design (our customers can streamline their production by using only one instead of several metals/alloys for their different products/applications). Soluterials is a knowledge provider, as we help our customers to develop new benefits and products with InC.\"\"', '2022-08-16 17:24:48', '239585', '10.3030/101071747']\n",
      "Line 220: ['101187327', 'OBICODE', 'SIGNED', 'Biocultural Transmissions of Obesity across Generations in the Digital Era', '2025-03-01', '2030-02-28', '0', '2499991,07', 'HORIZON.4.1', 'HORIZON-WIDERA-2023-TALENTS-01-01', '2024-10-29', 'HORIZON', 'HORIZON-WIDERA-2023-TALENTS-01', 'HORIZON-WIDERA-2023-TALENTS-01', 'HORIZON-CSA', '', 'OBICODE aims to significantly improve the research performance of the University of Coimbra (Portugal) by implementing a robust interdisciplinary research line in the field of Anthropology. It will do so under the leadership of one of the most respected and highly cited researchers in the field, Professor Stanley Ulijaszek, Emeritus Professor at the University of Oxford (#1 in Anthropology, QS ranking) and Director of the Biocultural Variation and Obesity Unit (UBVO).OBICODE will use the holism principle of Anthropology to develop and test an integration model of the social origins of obesity within and across generations, under the influence of the digital ecosystem, including web 2.0, and translate it into policy and intervention messages. Other objectives include: a) implement a Doctoral Programme on Integrative Models of Obesity', \" b) establish a Life course Obesity Observatory and c) reinforce citizens' scientific and health literacy under a new contemporary societal framework of Anthropology, encompassing an integrative and biocultural perspective of obesity.OBICODE will promote an institutional reform that aligns the University of Coimbra with cutting-edge anthropological research provided by Anthropology Departments/Centres in non-widening European countries. To achieve this goal, the institutional reform under OBICODE will focus on: 1) attracting talents in the area of Anthropology\", ' 2) improving research and education, by providing top notch training in an area that is central for resolving complex societal challenges such as obesity', ' and 3) bringing these scientific outputs to society. Overall, the scope of this action extends to the whole system: academia, target users (e.g., students), and the wider community, including policy and intervention. A team of prestigious and influential Anthropologists will advise on the different steps of the project, providing also a clear view for the future of Obesity studies.\"\"', '2024-11-08 14:34:31', '267247', '10.3030/101187327']\n",
      "DataFrame loaded with 15736 rows.\n",
      "Number of problematic lines: 127\n"
     ]
    }
   ],
   "source": [
    "project_df, problematic_lines = inspect_bad_lines(project_path, expected_columns=20)\n",
    "\n",
    "print(f\"DataFrame loaded with {len(project_df)} rows.\")\n",
    "print(f\"Number of problematic lines: {len(problematic_lines)}\")"
   ]
  },
  {
   "cell_type": "code",
<<<<<<< HEAD
   "execution_count": 55,
=======
   "execution_count": 14,
>>>>>>> c6718b62
   "metadata": {},
   "outputs": [],
   "source": [
    "project_df = robust_csv_reader(project_path, expected_columns=20, problematic_column=14)"
   ]
  },
  {
   "cell_type": "code",
   "execution_count": 56,
   "metadata": {},
   "outputs": [],
   "source": [
    "# clean the dataset\n",
    "from backend.etl.cleaning import clean_project\n",
    "project_cleaned = clean_project(project_df)"
   ]
  },
  {
   "cell_type": "code",
   "execution_count": 57,
   "metadata": {},
   "outputs": [],
   "source": [
    "# save the dataframe to interim folder\n",
    "project_df.to_csv(f'{interim_dir}/project_interim.csv', sep=';')"
   ]
  },
  {
   "cell_type": "markdown",
   "metadata": {},
   "source": [
    "## Construct functions to access cleaned data\n",
    "\n",
    "We now define some functions that allow easy access to all aspects of different projects. \n"
   ]
  },
  {
   "cell_type": "markdown",
   "metadata": {},
   "source": [
    "- Merge datasets into one object\n",
    "- Standardize column names => they are compatible\n",
    "- Create function that allow access to project-specific data:\n",
    "    - function argument: project name / acronym / identifier\n",
    "    - function output: data class with project information as attributes\n",
    "    - Or: approach this from a class init perspective\n",
    "\n",
    "Find some way to pass load datasets\n",
    "apply class on this, without having to load the full dataset each time we initialize the class\n"
   ]
  },
  {
   "cell_type": "code",
<<<<<<< HEAD
   "execution_count": 58,
=======
   "execution_count": 8,
>>>>>>> c6718b62
   "metadata": {},
   "outputs": [
    {
     "name": "stdout",
     "output_type": "stream",
     "text": [
      "Enriching the projects dataset with temporal information.\n",
      "Enriching the projects dataset with people and institutions information.\n",
      "Enriching the projects dataset with financial information.\n",
      "Enriching the projects dataset with thematic / scientific information.\n",
      "['projectID', 'projectAcronym', 'organisationID', 'vatNumber', 'name', 'shortName', 'SME', 'activityType', 'street', 'postCode', 'city', 'country', 'nutsCode', 'geolocation', 'organizationURL', 'contactForm', 'contentUpdateDate', 'rcn', 'order', 'role', 'ecContribution', 'netEcContribution', 'totalCost', 'endOfParticipation', 'active']\n"
     ]
    }
   ],
   "source": [
    "import sys\n",
    "import os\n",
    "from pathlib import Path\n",
    "\n",
    "# Add the project root directory to sys.path so absolute imports work\n",
    "\n",
    "\n",
    "from backend.classes import CORDIS_data\n",
    "\n",
    "parent_dir = project_root\n",
    "Data_structure = CORDIS_data(parent_dir, enrich=True)\n",
    "\n",
    "# print organization_cleaned\n",
    "print(Data_structure.organization_df.columns.tolist())"
   ]
  },
  {
   "cell_type": "code",
   "execution_count": 10,
   "metadata": {},
   "outputs": [
    {
     "data": {
      "application/vnd.microsoft.datawrangler.viewer.v0+json": {
       "columns": [
        {
         "name": "index",
         "rawType": "int64",
         "type": "integer"
        },
        {
         "name": "id",
         "rawType": "object",
         "type": "string"
        },
        {
         "name": "acronym",
         "rawType": "object",
         "type": "string"
        },
        {
         "name": "status",
         "rawType": "object",
         "type": "string"
        },
        {
         "name": "title",
         "rawType": "object",
         "type": "string"
        },
        {
         "name": "startDate",
         "rawType": "datetime64[ns]",
         "type": "datetime"
        },
        {
         "name": "endDate",
         "rawType": "datetime64[ns]",
         "type": "datetime"
        },
        {
         "name": "totalCost",
         "rawType": "float64",
         "type": "float"
        },
        {
         "name": "ecMaxContribution",
         "rawType": "float64",
         "type": "float"
        },
        {
         "name": "legalBasis",
         "rawType": "object",
         "type": "string"
        },
        {
         "name": "topics",
         "rawType": "object",
         "type": "string"
        },
        {
         "name": "ecSignatureDate",
         "rawType": "object",
         "type": "string"
        },
        {
         "name": "frameworkProgramme",
         "rawType": "object",
         "type": "string"
        },
        {
         "name": "masterCall",
         "rawType": "object",
         "type": "string"
        },
        {
         "name": "subCall",
         "rawType": "object",
         "type": "string"
        },
        {
         "name": "fundingScheme",
         "rawType": "object",
         "type": "string"
        },
        {
         "name": "nature",
         "rawType": "object",
         "type": "string"
        },
        {
         "name": "objective",
         "rawType": "object",
         "type": "string"
        },
        {
         "name": "contentUpdateDate",
         "rawType": "object",
         "type": "string"
        },
        {
         "name": "rcn",
         "rawType": "object",
         "type": "string"
        },
        {
         "name": "grantDoi",
         "rawType": "object",
         "type": "string"
        },
        {
         "name": "duration_days",
         "rawType": "int64",
         "type": "integer"
        },
        {
         "name": "duration_months",
         "rawType": "int64",
         "type": "integer"
        },
        {
         "name": "duration_years",
         "rawType": "int64",
         "type": "integer"
        },
        {
         "name": "projectID_x",
         "rawType": "object",
         "type": "string"
        },
        {
         "name": "n_institutions",
         "rawType": "int64",
         "type": "integer"
        },
        {
         "name": "projectID_y",
         "rawType": "object",
         "type": "string"
        },
        {
         "name": "institutions",
         "rawType": "object",
         "type": "unknown"
        },
        {
         "name": "projectID",
         "rawType": "object",
         "type": "string"
        },
        {
         "name": "coordinator_name",
         "rawType": "object",
         "type": "string"
        },
        {
         "name": "ecContribution_per_year",
         "rawType": "float64",
         "type": "float"
        },
        {
         "name": "totalCost_per_year",
         "rawType": "float64",
         "type": "float"
        },
        {
         "name": "field_class",
         "rawType": "object",
         "type": "unknown"
        },
        {
         "name": "field",
         "rawType": "object",
         "type": "unknown"
        },
        {
         "name": "subfield",
         "rawType": "object",
         "type": "unknown"
        },
        {
         "name": "niche",
         "rawType": "object",
         "type": "unknown"
        }
       ],
       "ref": "66e97d07-68ec-49b6-a64d-29e61e80711d",
       "rows": [
        [
         "0",
         "101159220",
         "PvSeroRDT",
         "SIGNED",
         "A point-of-care serological rapid diagnostic test for risk of Plasmodium vivax hypnozoite infection (PvSeroRDT)",
         "2025-02-01 00:00:00",
         "2030-01-31 00:00:00",
         null,
         null,
         "HORIZON.2.1",
         "HORIZON-JU-GH-EDCTP3-2023-02-02-two-stage",
         "2024-12-09",
         "HORIZON",
         "HORIZON-JU-GH-EDCTP3-2023-02-two-stage",
         "HORIZON-JU-GH-EDCTP3-2023-02-two-stage",
         "HORIZON-JU-RIA",
         "",
         "Plasmodium vivax is considered the most difficult species of human malaria parasite to eliminate because of the inability of conventional diagnostics to detect individuals who carry dormant liver forms and sustain malaria transmission. The consortium has developed the first diagnostic test that addresses this problem. PvSeroRDT aims to develop a point-of-care (POC) rapid diagnostic test (RDT) to transfer the consortium’s validated lab-based test to the field to support implementation of the P. vivax Serological Test and Treatment (PvSeroTAT) malaria control strategy.      The PvSeroRDT specific objectives are: 1) Develop a POC RDT using lateral flow technology to measure antibodies to four P. vivax proteins that are biomarkers for the dormant liver-stage of P. vivax. 2) Establish Africa-based manufacturing capacity at DIATROPIX (Senegal) following RDT development at Abingdon Health, a UK-based SME specialising in lateral flow assays.3) Validate RDT performance with bio-banked samples, followed by field-based clinical validation on freshly collected samples in Ethiopia and Madagascar.4) Develop a clear regulatory strategy to streamline market authorization and access to this first-in-class P. vivax serological testing. PvSeroRDT addresses all expected outcomes and impacts of this call topic and work program, respectively. Specifically, it will contribute a robust POC diagnostic to the pipeline in sub-Saharan Africa (SSA) and enable the implementation of the AU-EU Innovation Agenda for public health. The project is designed to address the WHO’s preferred profile for P. vivax diagnosis, to translate an SME prototype to Africa-based industrial design, and to test clinical performance in several SSA sites, thus enhancing international cooperation in SSA and improving training opportunities in SSA. Ultimately, PvSeroRDT will facilitate implementation of PvSeroTAT – a new intervention for malaria elimination.",
         "2024-12-24 11:18:48",
         "268210",
         "10.3030/101159220",
         "1825",
         "59",
         "4",
         "101159220",
         "8",
         "101159220",
         "['Institut Pasteur de Madagascar', 'INSTITUT PASTEUR DE DAKAR', 'ARMAUER HANSEN RESEARCH INSTITUTE', 'LONDON SCHOOL OF HYGIENE AND TROPICAL MEDICINE ROYAL CHARTER', 'FOUNDATION FOR INNOVATIVE NEW DIAGNOSTICS', 'INSTITUT PASTEUR', 'FORSITE DIAGNOSTICS LIMITED', 'THE WALTER AND ELIZA HALL INSTITUTE OF MEDICAL RESEARCH PUBLIC COMPANYLIMITED BY GUARANTEE']",
         "101159220",
         "INSTITUT PASTEUR",
         null,
         null,
         "['medical and health sciences', 'natural sciences']",
         "['biological sciences', 'health sciences']",
         "['infectious diseases', 'biochemistry']",
         "['malaria', 'biomolecules']"
        ],
        [
         "1",
         "101096150",
         "BIOBoost",
         "SIGNED",
         "Boosting innovation agencies for bioeconomy value chains",
         "2023-02-01 00:00:00",
         "2025-01-31 00:00:00",
         "0.0",
         "500000.0",
         "HORIZON.3.2",
         "HORIZON-EIE-2022-CONNECT-01-01",
         "2022-11-25",
         "HORIZON",
         "HORIZON-EIE-2022-CONNECT-01",
         "HORIZON-EIE-2022-CONNECT-01",
         "HORIZON-CSA",
         "",
         "The overall objectives of the BIOBoost project are to increase the latent potential of the participating innovation agencies, to learn from leading innovator regions, and to cement this knowledge and experience in the organisations, building and expanding networks, expanding the cooperation and enlarging the participation of more diverse innovation stakeholders and territories to existing successful initiatives in the bioeconomy, including agri-food, forestry, bio-based chemicals, materials and products, and bioenergy. The partnership will implement a range of activities via peer-to-peer learning, including study visits and staff exchanges, to develop closer relationships within the partnership, and with the wider regional innovation ecosystems, as well as to learn improved innovation support measures.  These will be cemented via operational work to build and develop innovation ecosystems and SMEs via hackathons and challenges (160 organisations involved),  by providing direct SME support on innovation management (24 cross-border KAM cases), and helping widening country SMEs towards financing of innovation projects (50+ cases). Over 450 SMEs will be engaged with during the implementation of the project, which will include active cooperation with 20 other innovation ecosystems. BIOBoost connects 7 homogenous EU regions in terms of similarities of RIS3 and S3 Platform synergies related to bioeconomy and digitalisation. The multidisciplinary partnership has been strategically selected, to work in  an inclusive and interactive bottom-up process, to discover potential new activities, and identify new opportunities that emerge from this interaction. Despite the homogeneity in terms of regional smart specialisation, the consortium consists of partners with a wide variety of complementary skills and experience, covering a wide geographical area and with considerable economic, social and environmental differences.",
         "2022-12-01 14:09:06",
         "243343",
         "10.3030/101096150",
         "730",
         "23",
         "1",
         "101096150",
         "8",
         "101096150",
         "['CLIC INNOVATION OY', 'FBCD AS', 'BIOECONOMY FOR CHANGE', 'CLUSTER DE EMPRESAS DIGITALES SOTENIBLES E INDUSTRIAS INNOVADORAS', 'ITC - INOVACIJSKO TEHNOLOSKI GROZD MURSKA SOBOTA', 'VIESOJI ISTAIGA LIETUVOS INOVACIJU CENTRAS', 'FUNDACJA UNIMOS', 'NARODOWE CENTRUM BADAN I ROZWOJU']",
         "101096150",
         "FBCD AS",
         "500000.0",
         "0.0",
         "['other']",
         "['other']",
         "['other']",
         "['other']"
        ],
        [
         "2",
         "101093997",
         "GlycanTrigger",
         "SIGNED",
         "GLYCANS AS MASTER TRIGGERS OF HEALTH TO INTESTINAL INFLAMMATION TRANSITION",
         "2023-01-01 00:00:00",
         "2028-12-31 00:00:00",
         "6771571.0",
         "6771571.0",
         "HORIZON.2.1",
         "HORIZON-HLTH-2022-STAYHLTH-02-01",
         "2022-12-05",
         "HORIZON",
         "HORIZON-HLTH-2022-STAYHLTH-02",
         "HORIZON-HLTH-2022-STAYHLTH-02",
         "HORIZON-RIA",
         "",
         "Chronic inflammation underlies several diseases. In Crohns disease (CD), there is mounting evidence of a preclinical phase characterized by immunological changes that precede symptoms. Here, we propose a thorough and innovative approach to better understand the health-to-chronic inflammation transition occurring in patients with CD that will be translated in improved disease prediction and prevention. We will address how changes in glycosylation of the gut mucosa act as a primary event that dysregulates not only local mechanisms (imposing maladapted host-microbiome interactions) but also systemic mechanisms (promoting anti-microbial antibodies production), involving the novel concept of glycan mimicry as an early trigger of the health to inflammation transition  GlycanTrigger. Capitalizing on our recent findings showing that changes in the expression of complex branched N-glycans at gut mucosa regulate Inflammatory Bowel Disease immunopathogenesis, we here hypothesize that changes in gut glycocalyx impose early perturbations in host-microbiome interactions, leading to the exposure of altered (glyco)neoantigens, both by pathogens and host epithelial cells which trigger the activation of innate immune response. Moreover, following our recent discovery that changes in glycosylation can be detected in serum years before CD diagnosis and are correlated with increased levels of pathogenic antimicrobial antibodies (ASCA), we will here pursue the hypothesis that changes in mucosa glycans constitute a major source for the development of anti-glycan antibodies (ASCA), associated with health-to-inflammation transition. The long-term GOAL of this proposal is to unlock, through an integrative approach, a new checkpoint that regulates the transition to chronic inflammation. Our proposal will lead to breakthrough concepts in the health to chronic inflammation transition and to novel predictive tools translated in novel glyco-intervention strategies for disease prevention.",
         "2022-12-11 19:02:29",
         "243439",
         "10.3030/101093997",
         "2191",
         "71",
         "5",
         "101093997",
         "10",
         "101093997",
         "['ACADEMISCH ZIEKENHUIS LEIDEN', 'LUDGER LIMITED', 'I3S - INSTITUTO DE INVESTIGACAO E INOVACAO EM SAUDE DA UNIVERSIDADE DO PORTO', 'SOCIEDADE PORTUGUESA DE INOVACAO CONSULTADORIA EMPRESARIAL E FOMENTO DA INOVACAO SA', 'GLSMED LEARNING HEALTH SA', 'HOSPITAL DA LUZ SA', \"EUROPEAN FEDERATION OF CROHN'S AND ULCERATIVE COLITIS ASSOCIATIONS\", 'CHARITE - UNIVERSITAETSMEDIZIN BERLIN', 'ICAHN SCHOOL OF MEDICINE AT MOUNT SINAI', 'SORBONNE UNIVERSITE']",
         "101093997",
         "I3S - INSTITUTO DE INVESTIGACAO E INOVACAO EM SAUDE DA UNIVERSIDADE DO PORTO",
         "1354314.2",
         "1354314.2",
         "['natural sciences']",
         "['biological sciences']",
         "['biochemistry']",
         "['biomolecules']"
        ],
        [
         "3",
         "101126531",
         "CHIKVAX_CHIM",
         "SIGNED",
         "Late-stage clinical development of Chikungunya vaccines in endemic countries (CHIKV) and  Controlled Human Infection Models for SARS-CoV2 and other beta coronaviruses (CHIM).",
         "2023-06-01 00:00:00",
         "2028-11-30 00:00:00",
         "100000000.0",
         "70000000.0",
         "HORIZON.2.1",
         "HORIZON-HLTH-2022-CEPI-15-01-IBA",
         "2023-06-15",
         "HORIZON",
         "HORIZON-HLTH-2022-CEPI-15-IBA",
         "HORIZON-HLTH-2022-CEPI-15-IBA",
         "HORIZON-COFUND",
         "",
         "A Framework Partnership Agreement (FPA) between the Coalition for Epidemic Preparedness Innovations (CEPI) and the European Union (EU) was signed in April 2019, to finance and coordinate the development of new medical countermeasures to prevent and contain infectious disease epidemics, which are of particular concern to low- and middle-income countries. As part of the FPA, a call for proposals (CfP) was launched jointly with the EU and supported the preclinical development of Rift Valley Fever Virus vaccines and the late-stage development of Chikungunya virus vaccines (CHIKV). While previous funding has led to the development of pre-licensure CHIK vaccines, in this current application we like to further advance our CHIK vaccine programme, and support CHIK vaccines that are near or have achieved regulatory licensure by supporting their clinical development into phase IV clinical trials to increase our understanding of the long-term safety, durability of protection, and effectiveness against virologically confirmed disease. Furthermore, we would like to expand the use indication by supporting clinical trials in vulnerable populations, including children, immunosuppressed and pregnant women. As part of this grant application, we also like to launch a CfP on Controlled Human Infection Models (CHIM). The overall objective of the CHIM proposal is to support research projects that increase knowledge in vaccine-induced mucosal immunity and advance the development of transmission-blocking vaccines against coronaviruses and other potential respiratory viral threats. The expected outcome of this CfP is to create a global network of experts conducting CHIM at a high level of consistency and reliability. This current grant application seeks to leverage €70M from Horizon Europe, which will be supplemented with €30M from CEPI making a pool of €100M. Awards will have a 36–48-month duration and will be administered by the CEPI secretariat.",
         "2023-09-19 19:01:01",
         "256925",
         "10.3030/101126531",
         "2009",
         "65",
         "5",
         "101126531",
         "1",
         "101126531",
         "['COALITION FOR EPIDEMIC PREPAREDNESS INNOVATIONS']",
         "101126531",
         "COALITION FOR EPIDEMIC PREPAREDNESS INNOVATIONS",
         "14000000.0",
         "20000000.0",
         "['medical and health sciences', 'natural sciences']",
         "['basic medicine', 'biological sciences', 'health sciences']",
         "['pharmacology and pharmacy', 'infectious diseases', 'microbiology']",
         "['RNA viruses', 'virology', 'pharmaceutical drugs']"
        ],
        [
         "4",
         "101113979",
         "The Oater",
         "CLOSED",
         "The Oater develops a compact machine for hyper-local fresh oat milk production to reduce waste and emissions.",
         "2023-07-01 00:00:00",
         "2023-12-31 00:00:00",
         "0.0",
         "75000.0",
         "HORIZON.3.2",
         "HORIZON-EIE-2022-SCALEUP-02-02",
         "2023-06-05",
         "HORIZON",
         "HORIZON-EIE-2022-SCALEUP-02",
         "HORIZON-EIE-2022-SCALEUP-02",
         "HORIZON-CSA",
         "",
         "The Oater is a female-founded food tech start-up from Germany that develops a compact machine for hyper-local fresh oat milk production to reduce waste and emissions. The founding team coThe Oater is a female-founded food tech start-up from Germany that develops a compact machine for hyper-local fresh oat milk production to reduce waste and emissions. The founding team consists of four members, led by CEO and Head of Hardware Sarah Nesti. With Lisa Nesti (CMO) and Henrik Burger (CFO) in the business team and Benjamin Auer (CTO) as the process engineer this diverse team is perfectly equipped to create a successful business. The founders gained prior start-up experience in a B2B e-commerce business launched in 2020 with over 30 customers and 30K Euro revenue. The entire team consists of 9 members, including two marketing experts, two business assistants and a product designer.The Oaters goal is to inspires sustainable consumption to protect and enrich life for all generations to come. We want to achieve this by downsizing the industrial production into a compact machine for local production of fresh oat milk. This doesn’t only improve taste, but also lowers costs and reduces the environmental impact. By producing the oat milk at the point of sale packaging is eliminated and transport emissions are significantly reduced due to the fact that oat milk is 90% water. The Oater’s business model is “Oat milk as a service” meaning that B2B customers borrow the machine for free and only pay by liter for the Oater packages, which consist of the ingredients needed to produce the oat milk in the machine. This model ensures constant delivery profits and scale-up as hardware profits are negligible compared to delivery service. The Oater provides a holistic ecosystem solution, consisting of the IoT machine, frequent replenishments, and a smart online platform. The main objectives are to introduce customers into our ecosystem, simplify entry and make oat milk exciting at the POS.",
         "2023-07-11 15:45:49",
         "253030",
         "10.3030/101113979",
         "183",
         "6",
         "0",
         "101113979",
         "1",
         "101113979",
         "['OIY SOLUTIONS GMBH']",
         "101113979",
         "OIY SOLUTIONS GMBH",
         "inf",
         null,
         "['natural sciences', 'social sciences']",
         "['computer and information sciences', 'biological sciences', 'economics and business']",
         "['internet', 'business and management', 'ecology']",
         "['internet of things', 'commerce', 'ecosystems']"
        ]
       ],
       "shape": {
        "columns": 35,
        "rows": 5
       }
      },
      "text/html": [
       "<div>\n",
       "<style scoped>\n",
       "    .dataframe tbody tr th:only-of-type {\n",
       "        vertical-align: middle;\n",
       "    }\n",
       "\n",
       "    .dataframe tbody tr th {\n",
       "        vertical-align: top;\n",
       "    }\n",
       "\n",
       "    .dataframe thead th {\n",
       "        text-align: right;\n",
       "    }\n",
       "</style>\n",
       "<table border=\"1\" class=\"dataframe\">\n",
       "  <thead>\n",
       "    <tr style=\"text-align: right;\">\n",
       "      <th></th>\n",
       "      <th>id</th>\n",
       "      <th>acronym</th>\n",
       "      <th>status</th>\n",
       "      <th>title</th>\n",
       "      <th>startDate</th>\n",
       "      <th>endDate</th>\n",
       "      <th>totalCost</th>\n",
       "      <th>ecMaxContribution</th>\n",
       "      <th>legalBasis</th>\n",
       "      <th>topics</th>\n",
       "      <th>...</th>\n",
       "      <th>projectID_y</th>\n",
       "      <th>institutions</th>\n",
       "      <th>projectID</th>\n",
       "      <th>coordinator_name</th>\n",
       "      <th>ecContribution_per_year</th>\n",
       "      <th>totalCost_per_year</th>\n",
       "      <th>field_class</th>\n",
       "      <th>field</th>\n",
       "      <th>subfield</th>\n",
       "      <th>niche</th>\n",
       "    </tr>\n",
       "  </thead>\n",
       "  <tbody>\n",
       "    <tr>\n",
       "      <th>0</th>\n",
       "      <td>101159220</td>\n",
       "      <td>PvSeroRDT</td>\n",
       "      <td>SIGNED</td>\n",
       "      <td>A point-of-care serological rapid diagnostic t...</td>\n",
       "      <td>2025-02-01</td>\n",
       "      <td>2030-01-31</td>\n",
       "      <td>NaN</td>\n",
       "      <td>NaN</td>\n",
       "      <td>HORIZON.2.1</td>\n",
       "      <td>HORIZON-JU-GH-EDCTP3-2023-02-02-two-stage</td>\n",
       "      <td>...</td>\n",
       "      <td>101159220</td>\n",
       "      <td>[Institut Pasteur de Madagascar, INSTITUT PAST...</td>\n",
       "      <td>101159220</td>\n",
       "      <td>INSTITUT PASTEUR</td>\n",
       "      <td>NaN</td>\n",
       "      <td>NaN</td>\n",
       "      <td>[medical and health sciences, natural sciences]</td>\n",
       "      <td>[biological sciences, health sciences]</td>\n",
       "      <td>[infectious diseases, biochemistry]</td>\n",
       "      <td>[malaria, biomolecules]</td>\n",
       "    </tr>\n",
       "    <tr>\n",
       "      <th>1</th>\n",
       "      <td>101096150</td>\n",
       "      <td>BIOBoost</td>\n",
       "      <td>SIGNED</td>\n",
       "      <td>Boosting innovation agencies for bioeconomy va...</td>\n",
       "      <td>2023-02-01</td>\n",
       "      <td>2025-01-31</td>\n",
       "      <td>0.0</td>\n",
       "      <td>500000.0</td>\n",
       "      <td>HORIZON.3.2</td>\n",
       "      <td>HORIZON-EIE-2022-CONNECT-01-01</td>\n",
       "      <td>...</td>\n",
       "      <td>101096150</td>\n",
       "      <td>[CLIC INNOVATION OY, FBCD AS, BIOECONOMY FOR C...</td>\n",
       "      <td>101096150</td>\n",
       "      <td>FBCD AS</td>\n",
       "      <td>500000.0</td>\n",
       "      <td>0.0</td>\n",
       "      <td>[other]</td>\n",
       "      <td>[other]</td>\n",
       "      <td>[other]</td>\n",
       "      <td>[other]</td>\n",
       "    </tr>\n",
       "    <tr>\n",
       "      <th>2</th>\n",
       "      <td>101093997</td>\n",
       "      <td>GlycanTrigger</td>\n",
       "      <td>SIGNED</td>\n",
       "      <td>GLYCANS AS MASTER TRIGGERS OF HEALTH TO INTEST...</td>\n",
       "      <td>2023-01-01</td>\n",
       "      <td>2028-12-31</td>\n",
       "      <td>6771571.0</td>\n",
       "      <td>6771571.0</td>\n",
       "      <td>HORIZON.2.1</td>\n",
       "      <td>HORIZON-HLTH-2022-STAYHLTH-02-01</td>\n",
       "      <td>...</td>\n",
       "      <td>101093997</td>\n",
       "      <td>[ACADEMISCH ZIEKENHUIS LEIDEN, LUDGER LIMITED,...</td>\n",
       "      <td>101093997</td>\n",
       "      <td>I3S - INSTITUTO DE INVESTIGACAO E INOVACAO EM ...</td>\n",
       "      <td>1354314.2</td>\n",
       "      <td>1354314.2</td>\n",
       "      <td>[natural sciences]</td>\n",
       "      <td>[biological sciences]</td>\n",
       "      <td>[biochemistry]</td>\n",
       "      <td>[biomolecules]</td>\n",
       "    </tr>\n",
       "    <tr>\n",
       "      <th>3</th>\n",
       "      <td>101126531</td>\n",
       "      <td>CHIKVAX_CHIM</td>\n",
       "      <td>SIGNED</td>\n",
       "      <td>Late-stage clinical development of Chikungunya...</td>\n",
       "      <td>2023-06-01</td>\n",
       "      <td>2028-11-30</td>\n",
       "      <td>100000000.0</td>\n",
       "      <td>70000000.0</td>\n",
       "      <td>HORIZON.2.1</td>\n",
       "      <td>HORIZON-HLTH-2022-CEPI-15-01-IBA</td>\n",
       "      <td>...</td>\n",
       "      <td>101126531</td>\n",
       "      <td>[COALITION FOR EPIDEMIC PREPAREDNESS INNOVATIONS]</td>\n",
       "      <td>101126531</td>\n",
       "      <td>COALITION FOR EPIDEMIC PREPAREDNESS INNOVATIONS</td>\n",
       "      <td>14000000.0</td>\n",
       "      <td>20000000.0</td>\n",
       "      <td>[medical and health sciences, natural sciences]</td>\n",
       "      <td>[basic medicine, biological sciences, health s...</td>\n",
       "      <td>[pharmacology and pharmacy, infectious disease...</td>\n",
       "      <td>[RNA viruses, virology, pharmaceutical drugs]</td>\n",
       "    </tr>\n",
       "    <tr>\n",
       "      <th>4</th>\n",
       "      <td>101113979</td>\n",
       "      <td>The Oater</td>\n",
       "      <td>CLOSED</td>\n",
       "      <td>The Oater develops a compact machine for hyper...</td>\n",
       "      <td>2023-07-01</td>\n",
       "      <td>2023-12-31</td>\n",
       "      <td>0.0</td>\n",
       "      <td>75000.0</td>\n",
       "      <td>HORIZON.3.2</td>\n",
       "      <td>HORIZON-EIE-2022-SCALEUP-02-02</td>\n",
       "      <td>...</td>\n",
       "      <td>101113979</td>\n",
       "      <td>[OIY SOLUTIONS GMBH]</td>\n",
       "      <td>101113979</td>\n",
       "      <td>OIY SOLUTIONS GMBH</td>\n",
       "      <td>inf</td>\n",
       "      <td>NaN</td>\n",
       "      <td>[natural sciences, social sciences]</td>\n",
       "      <td>[computer and information sciences, biological...</td>\n",
       "      <td>[internet, business and management, ecology]</td>\n",
       "      <td>[internet of things, commerce, ecosystems]</td>\n",
       "    </tr>\n",
       "  </tbody>\n",
       "</table>\n",
       "<p>5 rows × 35 columns</p>\n",
       "</div>"
      ],
      "text/plain": [
       "          id        acronym  status  \\\n",
       "0  101159220      PvSeroRDT  SIGNED   \n",
       "1  101096150       BIOBoost  SIGNED   \n",
       "2  101093997  GlycanTrigger  SIGNED   \n",
       "3  101126531   CHIKVAX_CHIM  SIGNED   \n",
       "4  101113979      The Oater  CLOSED   \n",
       "\n",
       "                                               title  startDate    endDate  \\\n",
       "0  A point-of-care serological rapid diagnostic t... 2025-02-01 2030-01-31   \n",
       "1  Boosting innovation agencies for bioeconomy va... 2023-02-01 2025-01-31   \n",
       "2  GLYCANS AS MASTER TRIGGERS OF HEALTH TO INTEST... 2023-01-01 2028-12-31   \n",
       "3  Late-stage clinical development of Chikungunya... 2023-06-01 2028-11-30   \n",
       "4  The Oater develops a compact machine for hyper... 2023-07-01 2023-12-31   \n",
       "\n",
       "     totalCost  ecMaxContribution   legalBasis  \\\n",
       "0          NaN                NaN  HORIZON.2.1   \n",
       "1          0.0           500000.0  HORIZON.3.2   \n",
       "2    6771571.0          6771571.0  HORIZON.2.1   \n",
       "3  100000000.0         70000000.0  HORIZON.2.1   \n",
       "4          0.0            75000.0  HORIZON.3.2   \n",
       "\n",
       "                                      topics  ... projectID_y  \\\n",
       "0  HORIZON-JU-GH-EDCTP3-2023-02-02-two-stage  ...   101159220   \n",
       "1             HORIZON-EIE-2022-CONNECT-01-01  ...   101096150   \n",
       "2           HORIZON-HLTH-2022-STAYHLTH-02-01  ...   101093997   \n",
       "3           HORIZON-HLTH-2022-CEPI-15-01-IBA  ...   101126531   \n",
       "4             HORIZON-EIE-2022-SCALEUP-02-02  ...   101113979   \n",
       "\n",
       "                                        institutions  projectID  \\\n",
       "0  [Institut Pasteur de Madagascar, INSTITUT PAST...  101159220   \n",
       "1  [CLIC INNOVATION OY, FBCD AS, BIOECONOMY FOR C...  101096150   \n",
       "2  [ACADEMISCH ZIEKENHUIS LEIDEN, LUDGER LIMITED,...  101093997   \n",
       "3  [COALITION FOR EPIDEMIC PREPAREDNESS INNOVATIONS]  101126531   \n",
       "4                               [OIY SOLUTIONS GMBH]  101113979   \n",
       "\n",
       "                                    coordinator_name ecContribution_per_year  \\\n",
       "0                                   INSTITUT PASTEUR                     NaN   \n",
       "1                                            FBCD AS                500000.0   \n",
       "2  I3S - INSTITUTO DE INVESTIGACAO E INOVACAO EM ...               1354314.2   \n",
       "3    COALITION FOR EPIDEMIC PREPAREDNESS INNOVATIONS              14000000.0   \n",
       "4                                 OIY SOLUTIONS GMBH                     inf   \n",
       "\n",
       "  totalCost_per_year                                      field_class  \\\n",
       "0                NaN  [medical and health sciences, natural sciences]   \n",
       "1                0.0                                          [other]   \n",
       "2          1354314.2                               [natural sciences]   \n",
       "3         20000000.0  [medical and health sciences, natural sciences]   \n",
       "4                NaN              [natural sciences, social sciences]   \n",
       "\n",
       "                                               field  \\\n",
       "0             [biological sciences, health sciences]   \n",
       "1                                            [other]   \n",
       "2                              [biological sciences]   \n",
       "3  [basic medicine, biological sciences, health s...   \n",
       "4  [computer and information sciences, biological...   \n",
       "\n",
       "                                            subfield  \\\n",
       "0                [infectious diseases, biochemistry]   \n",
       "1                                            [other]   \n",
       "2                                     [biochemistry]   \n",
       "3  [pharmacology and pharmacy, infectious disease...   \n",
       "4       [internet, business and management, ecology]   \n",
       "\n",
       "                                           niche  \n",
       "0                        [malaria, biomolecules]  \n",
       "1                                        [other]  \n",
       "2                                 [biomolecules]  \n",
       "3  [RNA viruses, virology, pharmaceutical drugs]  \n",
       "4     [internet of things, commerce, ecosystems]  \n",
       "\n",
       "[5 rows x 35 columns]"
      ]
     },
     "execution_count": 10,
     "metadata": {},
     "output_type": "execute_result"
    }
   ],
   "source": [
    "Data_structure.project_df.head()"
   ]
  },
  {
   "cell_type": "code",
   "execution_count": 59,
   "metadata": {},
   "outputs": [
    {
     "name": "stdout",
     "output_type": "stream",
     "text": [
      "['projectID', 'projectAcronym', 'organisationID', 'vatNumber', 'name', 'shortName', 'SME', 'activityType', 'street', 'postCode', 'city', 'country', 'nutsCode', 'geolocation', 'organizationURL', 'contactForm', 'contentUpdateDate', 'rcn', 'order', 'role', 'ecContribution', 'netEcContribution', 'totalCost', 'endOfParticipation', 'active']\n",
      "['id', 'acronym', 'status', 'title', 'startDate', 'endDate', 'totalCost', 'ecMaxContribution', 'legalBasis', 'topics', 'ecSignatureDate', 'frameworkProgramme', 'masterCall', 'subCall', 'fundingScheme', 'nature', 'objective', 'contentUpdateDate', 'rcn', 'grantDoi', 'duration_days', 'duration_months', 'duration_years', 'projectID_x', 'n_institutions', 'projectID_y', 'institutions', 'projectID', 'coordinator_name', 'ecContribution_per_year', 'totalCost_per_year', 'sci_voc_titles', 'sci_voc_paths', 'topic_titles']\n",
      "['id', 'title', 'deliverableType', 'description', 'projectID', 'projectacronym', 'url', 'collection', 'contentupdatedate', 'rcn']\n",
      "['Unnamed: 0', 'id', 'title', 'isPublishedAs', 'authors', 'journalTitle', 'journalNumber', 'publishedYear', 'publishedPages', 'issn', 'isbn', 'doi', 'projectID', 'projectAcronym', 'collection', 'contentUpdateDate', 'rcn']\n",
      "['projectID', 'euroSciVocCode', 'euroSciVocPath', 'euroSciVocTitle', 'euroSciVocDescription']\n",
      "['projectID', 'legalBasis', 'title', 'uniqueProgrammePart']\n",
      "['projectID', 'topic', 'title']\n",
      "['language', 'availableLanguages', 'uri', 'title', 'type', 'source', 'represents']\n"
     ]
    }
   ],
   "source": [
    "# store feature-enriched dataframe to the processed directory\n",
    "Data_structure.export_dataframes(f'{processed_dir}/')\n",
    "\n",
    "print(Data_structure.organization_df.columns.tolist())\n",
    "print(Data_structure.project_df.columns.tolist())\n",
    "print(Data_structure.data_deliverables.columns.tolist())\n",
    "print(Data_structure.data_publications.columns.tolist())\n",
    "print(Data_structure.sci_voc_df.columns.tolist())\n",
    "print(Data_structure.legal_basis_df.columns.tolist())\n",
    "print(Data_structure.topics_df.columns.tolist())\n",
    "print(Data_structure.web_items_df.columns.tolist())"
   ]
  },
  {
   "cell_type": "code",
   "execution_count": 60,
   "metadata": {},
   "outputs": [
    {
     "data": {
      "text/html": [
       "<div>\n",
       "<style scoped>\n",
       "    .dataframe tbody tr th:only-of-type {\n",
       "        vertical-align: middle;\n",
       "    }\n",
       "\n",
       "    .dataframe tbody tr th {\n",
       "        vertical-align: top;\n",
       "    }\n",
       "\n",
       "    .dataframe thead th {\n",
       "        text-align: right;\n",
       "    }\n",
       "</style>\n",
       "<table border=\"1\" class=\"dataframe\">\n",
       "  <thead>\n",
       "    <tr style=\"text-align: right;\">\n",
       "      <th></th>\n",
       "      <th>0</th>\n",
       "    </tr>\n",
       "  </thead>\n",
       "  <tbody>\n",
       "    <tr>\n",
       "      <th>0</th>\n",
       "      <td>PvSeroRDT</td>\n",
       "    </tr>\n",
       "    <tr>\n",
       "      <th>1</th>\n",
       "      <td>BIOBoost</td>\n",
       "    </tr>\n",
       "    <tr>\n",
       "      <th>2</th>\n",
       "      <td>GlycanTrigger</td>\n",
       "    </tr>\n",
       "    <tr>\n",
       "      <th>3</th>\n",
       "      <td>CHIKVAX_CHIM</td>\n",
       "    </tr>\n",
       "    <tr>\n",
       "      <th>4</th>\n",
       "      <td>The Oater</td>\n",
       "    </tr>\n",
       "    <tr>\n",
       "      <th>...</th>\n",
       "      <td>...</td>\n",
       "    </tr>\n",
       "    <tr>\n",
       "      <th>15048</th>\n",
       "      <td>EUCYS2022</td>\n",
       "    </tr>\n",
       "    <tr>\n",
       "      <th>15049</th>\n",
       "      <td>RESAVER_2023</td>\n",
       "    </tr>\n",
       "    <tr>\n",
       "      <th>15050</th>\n",
       "      <td>Leiden2022-ECS-ESOF</td>\n",
       "    </tr>\n",
       "    <tr>\n",
       "      <th>15051</th>\n",
       "      <td>EUCYS2024</td>\n",
       "    </tr>\n",
       "    <tr>\n",
       "      <th>15052</th>\n",
       "      <td>CO-VALUE</td>\n",
       "    </tr>\n",
       "  </tbody>\n",
       "</table>\n",
       "<p>15053 rows × 1 columns</p>\n",
       "</div>"
      ],
      "text/plain": [
       "                         0\n",
       "0                PvSeroRDT\n",
       "1                 BIOBoost\n",
       "2            GlycanTrigger\n",
       "3             CHIKVAX_CHIM\n",
       "4                The Oater\n",
       "...                    ...\n",
       "15048            EUCYS2022\n",
       "15049         RESAVER_2023\n",
       "15050  Leiden2022-ECS-ESOF\n",
       "15051            EUCYS2024\n",
       "15052             CO-VALUE\n",
       "\n",
       "[15053 rows x 1 columns]"
      ]
     },
     "execution_count": 60,
     "metadata": {},
     "output_type": "execute_result"
    }
   ],
   "source": [
    "Data_structure.list_of_acronyms()"
   ]
  },
  {
   "cell_type": "markdown",
   "metadata": {},
   "source": [
    "## Project_data class"
   ]
  },
  {
   "cell_type": "code",
   "execution_count": null,
   "metadata": {},
<<<<<<< HEAD
   "outputs": [],
   "source": []
  },
  {
   "cell_type": "code",
   "execution_count": 61,
   "metadata": {},
=======
>>>>>>> c6718b62
   "outputs": [
    {
     "name": "stdout",
     "output_type": "stream",
     "text": [
      "{'ec_total': 1622273.0, 'total_cost': 1622273.0, 'ec_sum_from_partners': 1622273.0, 'cost_sum_from_partners': '1622273', 'ec_per_deliverable': None, 'ec_per_publication': None}\n"
     ]
    }
   ],
   "source": [
    "from backend.classes import Project_data\n",
    "\n",
    "\n",
    "p = Project_data(Data_structure, acronym=\"CLIMB\")\n",
    "summary = p.summary()\n",
    "print(summary[\"financials\"])"
   ]
  },
  {
   "cell_type": "markdown",
   "metadata": {},
   "source": [
    "Use pprint to get out the background information in a readable format."
   ]
  },
  {
   "cell_type": "code",
   "execution_count": 62,
   "metadata": {},
   "outputs": [
    {
     "name": "stdout",
     "output_type": "stream",
     "text": [
      "{'cost_sum_from_partners': '1622273',\n",
      " 'ec_per_deliverable': None,\n",
      " 'ec_per_publication': None,\n",
      " 'ec_sum_from_partners': 1622273.0,\n",
      " 'ec_total': 1622273.0,\n",
      " 'total_cost': 1622273.0}\n"
     ]
    }
   ],
   "source": [
    "pprint(summary[\"financials\"])"
   ]
  },
  {
   "cell_type": "code",
   "execution_count": 63,
   "metadata": {},
   "outputs": [
    {
     "name": "stdout",
     "output_type": "stream",
     "text": [
      "\n",
      "Project: BIOBoost (ID: 101096150)\n",
      "============================================================\n",
      "\n",
      "Publications:\n",
      "Empty DataFrame\n",
      "Columns: [Unnamed: 0, id, title, isPublishedAs, authors, journalTitle, journalNumber, publishedYear, publishedPages, issn, isbn, doi, projectID, projectAcronym, collection, contentUpdateDate, rcn]\n",
      "Index: []\n",
      "\n",
      "Deliverables:\n",
      "                              deliverableType  \\\n",
      "18191                      Documents, reports   \n",
      "18192                      Documents, reports   \n",
      "18193  Websites, patent fillings, videos etc.   \n",
      "18194                      Documents, reports   \n",
      "18195                    Data Management Plan   \n",
      "18196                      Documents, reports   \n",
      "\n",
      "                                             description  \n",
      "18191  The project management handbook will provide c...  \n",
      "18192  The PDEC provides information to all project p...  \n",
      "18193  Interactive online tool showing and mapping ma...  \n",
      "18194  The report includes information on innovation ...  \n",
      "18195  The DMP provides clear information on the cons...  \n",
      "18196  Assessment criteria for SMEs for potential amb...  \n",
      "\n",
      "Institutions / Organizations:\n",
      "    projectID projectAcronym  organisationID      vatNumber  \\\n",
      "8   101096150       BIOBoost       925710480     FI26896124   \n",
      "9   101096150       BIOBoost       984236206     DK25666070   \n",
      "10  101096150       BIOBoost       995548055  FR09489228908   \n",
      "11  101096150       BIOBoost       914459353            NaN   \n",
      "12  101096150       BIOBoost       937057540     SI51545535   \n",
      "13  101096150       BIOBoost       999456476            NaN   \n",
      "14  101096150       BIOBoost       914153512   PL8133709948   \n",
      "15  101096150       BIOBoost       999519720   PL7010073777   \n",
      "\n",
      "                                                 name  \\\n",
      "8                                  CLIC INNOVATION OY   \n",
      "9                                             FBCD AS   \n",
      "10                              BIOECONOMY FOR CHANGE   \n",
      "11  CLUSTER DE EMPRESAS DIGITALES SOTENIBLES E IND...   \n",
      "12   ITC - INOVACIJSKO TEHNOLOSKI GROZD MURSKA SOBOTA   \n",
      "13         VIESOJI ISTAIGA LIETUVOS INOVACIJU CENTRAS   \n",
      "14                                    FUNDACJA UNIMOS   \n",
      "15                   NARODOWE CENTRUM BADAN I ROZWOJU   \n",
      "\n",
      "                                            shortName    SME activityType  \\\n",
      "8                                  CLIC INNOVATION OY   True          OTH   \n",
      "9                                                FBCD   True          OTH   \n",
      "10                                                B4C   True          OTH   \n",
      "11                                  ONTECH INNOVATION  False          REC   \n",
      "12  ITC - INNOVATION TECHNOLOGY CLUSTER MURSKA SOBOTA  False          REC   \n",
      "13                                                LIC  False          PUB   \n",
      "14                                             UNIMOS  False          OTH   \n",
      "15                                               NCBR  False          PUB   \n",
      "\n",
      "                            street  postCode  ...  \\\n",
      "8                    ETELARANTA 10     00130  ...   \n",
      "9           NIELS PEDERSENS ALLE 2      8830  ...   \n",
      "10  10 RUE PIERRE GILLES DE GENNES     02000  ...   \n",
      "11          C/ MAESTRO MONTERO, 23     18004  ...   \n",
      "12              LENDAVSKA ULICA 5A      9000  ...   \n",
      "13                 T. Sevcenkos 13  LT-03223  ...   \n",
      "14               UL. GRZYBOWSKA 87    00 844  ...   \n",
      "15                 UL. CHMIELNA 69    00-801  ...   \n",
      "\n",
      "                                          contactForm    contentUpdateDate  \\\n",
      "8   https://ec.europa.eu/info/funding-tenders/oppo...  2022-12-01 14:09:06   \n",
      "9   https://ec.europa.eu/info/funding-tenders/oppo...  2022-12-01 14:09:06   \n",
      "10  https://ec.europa.eu/info/funding-tenders/oppo...  2022-12-01 14:09:06   \n",
      "11  https://ec.europa.eu/info/funding-tenders/oppo...  2022-12-01 14:09:06   \n",
      "12  https://ec.europa.eu/info/funding-tenders/oppo...  2022-12-01 14:09:06   \n",
      "13  https://ec.europa.eu/info/funding-tenders/oppo...  2022-12-01 14:09:06   \n",
      "14  https://ec.europa.eu/info/funding-tenders/oppo...  2022-12-01 14:09:06   \n",
      "15  https://ec.europa.eu/info/funding-tenders/oppo...  2022-12-01 14:09:06   \n",
      "\n",
      "        rcn order         role ecContribution netEcContribution  totalCost  \\\n",
      "8   2573619     8  participant        68562.5           68562.5          0   \n",
      "9   2158736     1  coordinator        91812.5           91812.5          0   \n",
      "10  2136166     6  participant        65937.5           65937.5          0   \n",
      "11  1972562     5  participant        42562.5           42562.5          0   \n",
      "12  1958893     4  participant        60625.0           60625.0          0   \n",
      "13  2111621     3  participant        56312.5           56312.5          0   \n",
      "14  1966169     2  participant        73000.0           73000.0          0   \n",
      "15  1906778     7  participant        41187.5           41187.5          0   \n",
      "\n",
      "    endOfParticipation active  \n",
      "8                False    NaN  \n",
      "9                False    NaN  \n",
      "10               False    NaN  \n",
      "11               False    NaN  \n",
      "12               False    NaN  \n",
      "13               False    NaN  \n",
      "14               False    NaN  \n",
      "15               False    NaN  \n",
      "\n",
      "[8 rows x 25 columns]\n",
      "\n",
      "Financial Info:\n",
      "{   'Countries': None,\n",
      "    'EC Contribution': None,\n",
      "    'Num Orgs': None,\n",
      "    'Total Cost': None}\n",
      "\n",
      "Dates & Duration:\n",
      "{'Duration (days)': None, 'End Date': None, 'Start Date': None, 'Year': None}\n",
      "\n",
      "Legal & Administrative:\n",
      "{   'Framework Programme': None,\n",
      "    'Funding Scheme': None,\n",
      "    'Legal Basis': Empty DataFrame\n",
      "Columns: [projectID, legalBasis, title, uniqueProgrammePart]\n",
      "Index: []}\n",
      "\n",
      "🔬 Scientific Keywords (euroSciVoc):\n",
      "[]\n",
      "\n",
      "Project Topics:\n",
      "   projectID                           topic  \\\n",
      "1  101096150  HORIZON-EIE-2022-CONNECT-01-01   \n",
      "\n",
      "                                               title  \n",
      "1  Towards more inclusive networks and initiative...  \n",
      "\n",
      "Web Links:\n",
      "[]\n"
     ]
    }
   ],
   "source": [
    "# Inspect a certain project\n",
    "p = Project_data(Data_structure,acronym=\"BIOBoost\")\n",
    "p.inspect_project_data()"
   ]
  },
  {
   "cell_type": "code",
   "execution_count": null,
   "metadata": {},
   "outputs": [],
   "source": []
  },
  {
   "cell_type": "code",
   "execution_count": null,
   "metadata": {},
   "outputs": [],
   "source": []
  },
  {
   "cell_type": "code",
   "execution_count": null,
   "metadata": {},
   "outputs": [],
   "source": []
  }
 ],
 "metadata": {
  "kernelspec": {
   "display_name": "MDA",
   "language": "python",
   "name": "python3"
  },
  "language_info": {
   "codemirror_mode": {
    "name": "ipython",
    "version": 3
   },
   "file_extension": ".py",
   "mimetype": "text/x-python",
   "name": "python",
   "nbconvert_exporter": "python",
   "pygments_lexer": "ipython3",
   "version": "3.13.2"
  }
 },
 "nbformat": 4,
 "nbformat_minor": 2
}<|MERGE_RESOLUTION|>--- conflicted
+++ resolved
@@ -32,11 +32,7 @@
   },
   {
    "cell_type": "code",
-<<<<<<< HEAD
-   "execution_count": 32,
-=======
    "execution_count": 12,
->>>>>>> c6718b62
    "metadata": {},
    "outputs": [],
    "source": [
@@ -63,15 +59,14 @@
   },
   {
    "cell_type": "code",
-   "execution_count": 33,
+   "execution_count": 2,
    "metadata": {},
    "outputs": [
     {
-     "name": "stderr",
+     "name": "stdout",
      "output_type": "stream",
      "text": [
-      "'which' is not recognized as an internal or external command,\n",
-      "operable program or batch file.\n"
+      "/Users/bertdepoorter/opt/anaconda3/envs/MDA/bin/python\n"
      ]
     }
    ],
@@ -95,18 +90,14 @@
   },
   {
    "cell_type": "code",
-<<<<<<< HEAD
-   "execution_count": 34,
-=======
    "execution_count": 13,
->>>>>>> c6718b62
    "metadata": {},
    "outputs": [
     {
      "name": "stdout",
      "output_type": "stream",
      "text": [
-      "c:\\Users\\suley\\Desktop\\ManaMa\\MDA\\EU_Horizon_Dashboard\\notebooks\n"
+      "/Users/bertdepoorter/Nextcloud/EU_Horizon_Dashboard/notebooks\n"
      ]
     }
    ],
@@ -117,11 +108,7 @@
   },
   {
    "cell_type": "code",
-<<<<<<< HEAD
-   "execution_count": 35,
-=======
    "execution_count": 14,
->>>>>>> c6718b62
    "metadata": {},
    "outputs": [],
    "source": [
@@ -176,7 +163,7 @@
   },
   {
    "cell_type": "code",
-   "execution_count": 36,
+   "execution_count": 33,
    "metadata": {},
    "outputs": [],
    "source": [
@@ -194,7 +181,7 @@
   },
   {
    "cell_type": "code",
-   "execution_count": 37,
+   "execution_count": 34,
    "metadata": {},
    "outputs": [
     {
@@ -237,7 +224,7 @@
   },
   {
    "cell_type": "code",
-   "execution_count": 38,
+   "execution_count": 35,
    "metadata": {},
    "outputs": [
     {
@@ -268,7 +255,7 @@
   },
   {
    "cell_type": "code",
-   "execution_count": 39,
+   "execution_count": 36,
    "metadata": {},
    "outputs": [
     {
@@ -380,7 +367,7 @@
   },
   {
    "cell_type": "code",
-   "execution_count": 40,
+   "execution_count": 37,
    "metadata": {},
    "outputs": [
     {
@@ -394,7 +381,7 @@
       "['Documents, reports' 'Websites, patent fillings, videos etc.'\n",
       " 'Data Management Plan' 'Other' 'Demonstrators, pilots, prototypes'\n",
       " 'Data sets, microdata, etc' 'Ethics Requirements' '']\n",
-      "Cleaned deliverables data saved to c:\\Users\\suley\\Desktop\\ManaMa\\MDA\\EU_Horizon_Dashboard/data/interim\\projectDeliverables_interim.csv\n"
+      "Cleaned deliverables data saved to c:\\Users\\Suleyman Ismayilov\\Desktop\\Suleyman\\EU_Horizon_Dashboard/data/interim\\projectDeliverables_interim.csv\n"
      ]
     }
    ],
@@ -460,11 +447,7 @@
   },
   {
    "cell_type": "code",
-<<<<<<< HEAD
-   "execution_count": 41,
-=======
    "execution_count": 15,
->>>>>>> c6718b62
    "metadata": {},
    "outputs": [],
    "source": [
@@ -474,11 +457,7 @@
   },
   {
    "cell_type": "code",
-<<<<<<< HEAD
-   "execution_count": 42,
-=======
    "execution_count": 16,
->>>>>>> c6718b62
    "metadata": {},
    "outputs": [
     {
@@ -895,7 +874,7 @@
   },
   {
    "cell_type": "code",
-   "execution_count": 43,
+   "execution_count": 40,
    "metadata": {},
    "outputs": [
     {
@@ -967,7 +946,7 @@
   },
   {
    "cell_type": "code",
-   "execution_count": 44,
+   "execution_count": 41,
    "metadata": {},
    "outputs": [],
    "source": [
@@ -976,7 +955,7 @@
   },
   {
    "cell_type": "code",
-   "execution_count": 45,
+   "execution_count": 42,
    "metadata": {},
    "outputs": [],
    "source": [
@@ -1001,7 +980,7 @@
   },
   {
    "cell_type": "code",
-   "execution_count": 46,
+   "execution_count": 5,
    "metadata": {},
    "outputs": [],
    "source": [
@@ -1017,7 +996,7 @@
   },
   {
    "cell_type": "code",
-   "execution_count": 47,
+   "execution_count": 6,
    "metadata": {},
    "outputs": [],
    "source": [
@@ -1043,7 +1022,7 @@
   },
   {
    "cell_type": "code",
-   "execution_count": 48,
+   "execution_count": 7,
    "metadata": {},
    "outputs": [],
    "source": [
@@ -1060,17 +1039,11 @@
   },
   {
    "cell_type": "code",
-<<<<<<< HEAD
-   "execution_count": 49,
-=======
    "execution_count": 7,
->>>>>>> c6718b62
    "metadata": {},
    "outputs": [
     {
      "data": {
-<<<<<<< HEAD
-=======
       "application/vnd.microsoft.datawrangler.viewer.v0+json": {
        "columns": [
         {
@@ -1512,7 +1485,6 @@
         "rows": 34612
        }
       },
->>>>>>> c6718b62
       "text/html": [
        "<div>\n",
        "<style scoped>\n",
@@ -1676,11 +1648,7 @@
        "[34612 rows x 5 columns]"
       ]
      },
-<<<<<<< HEAD
-     "execution_count": 49,
-=======
      "execution_count": 7,
->>>>>>> c6718b62
      "metadata": {},
      "output_type": "execute_result"
     }
@@ -1705,11 +1673,7 @@
   },
   {
    "cell_type": "code",
-<<<<<<< HEAD
-   "execution_count": 50,
-=======
    "execution_count": 11,
->>>>>>> c6718b62
    "metadata": {},
    "outputs": [
     {
@@ -2227,7 +2191,7 @@
   },
   {
    "cell_type": "code",
-   "execution_count": 51,
+   "execution_count": 47,
    "metadata": {},
    "outputs": [],
    "source": [
@@ -2251,9 +2215,18 @@
   },
   {
    "cell_type": "code",
-   "execution_count": 52,
-   "metadata": {},
-   "outputs": [],
+   "execution_count": 48,
+   "metadata": {},
+   "outputs": [
+    {
+     "name": "stderr",
+     "output_type": "stream",
+     "text": [
+      "c:\\Users\\Suleyman Ismayilov\\Desktop\\Suleyman\\EU_Horizon_Dashboard\\backend\\etl\\cleaning.py:212: FutureWarning: Downcasting object dtype arrays on .fillna, .ffill, .bfill is deprecated and will change in a future version. Call result.infer_objects(copy=False) instead. To opt-in to the future behavior, set `pd.set_option('future.no_silent_downcasting', True)`\n",
+      "  df['uniqueprogrammepart'] = df['uniqueprogrammepart'].fillna(False)\n"
+     ]
+    }
+   ],
    "source": [
     "# load\n",
     "legal_basis_df = pd.read_csv(legalBasis_path, **read_csv_options)\n",
@@ -2275,7 +2248,7 @@
   },
   {
    "cell_type": "code",
-   "execution_count": 53,
+   "execution_count": 49,
    "metadata": {},
    "outputs": [],
    "source": [
@@ -2303,11 +2276,7 @@
   },
   {
    "cell_type": "code",
-<<<<<<< HEAD
-   "execution_count": 54,
-=======
    "execution_count": 13,
->>>>>>> c6718b62
    "metadata": {},
    "outputs": [
     {
@@ -2334,11 +2303,7 @@
   },
   {
    "cell_type": "code",
-<<<<<<< HEAD
-   "execution_count": 55,
-=======
    "execution_count": 14,
->>>>>>> c6718b62
    "metadata": {},
    "outputs": [],
    "source": [
@@ -2347,7 +2312,7 @@
   },
   {
    "cell_type": "code",
-   "execution_count": 56,
+   "execution_count": 52,
    "metadata": {},
    "outputs": [],
    "source": [
@@ -2358,7 +2323,7 @@
   },
   {
    "cell_type": "code",
-   "execution_count": 57,
+   "execution_count": 53,
    "metadata": {},
    "outputs": [],
    "source": [
@@ -2392,11 +2357,7 @@
   },
   {
    "cell_type": "code",
-<<<<<<< HEAD
-   "execution_count": 58,
-=======
    "execution_count": 8,
->>>>>>> c6718b62
    "metadata": {},
    "outputs": [
     {
@@ -3069,7 +3030,7 @@
   },
   {
    "cell_type": "code",
-   "execution_count": 59,
+   "execution_count": 55,
    "metadata": {},
    "outputs": [
     {
@@ -3103,7 +3064,7 @@
   },
   {
    "cell_type": "code",
-   "execution_count": 60,
+   "execution_count": 56,
    "metadata": {},
    "outputs": [
     {
@@ -3197,7 +3158,7 @@
        "[15053 rows x 1 columns]"
       ]
      },
-     "execution_count": 60,
+     "execution_count": 56,
      "metadata": {},
      "output_type": "execute_result"
     }
@@ -3217,22 +3178,12 @@
    "cell_type": "code",
    "execution_count": null,
    "metadata": {},
-<<<<<<< HEAD
-   "outputs": [],
-   "source": []
-  },
-  {
-   "cell_type": "code",
-   "execution_count": 61,
-   "metadata": {},
-=======
->>>>>>> c6718b62
    "outputs": [
     {
      "name": "stdout",
      "output_type": "stream",
      "text": [
-      "{'ec_total': 1622273.0, 'total_cost': 1622273.0, 'ec_sum_from_partners': 1622273.0, 'cost_sum_from_partners': '1622273', 'ec_per_deliverable': None, 'ec_per_publication': None}\n"
+      "{'ec_total': 1622273.0, 'total_cost': 1622273.0, 'ec_sum_from_partners': np.float64(1622273.0), 'cost_sum_from_partners': '1622273', 'ec_per_deliverable': None, 'ec_per_publication': None}\n"
      ]
     }
    ],
@@ -3254,7 +3205,7 @@
   },
   {
    "cell_type": "code",
-   "execution_count": 62,
+   "execution_count": 58,
    "metadata": {},
    "outputs": [
     {
@@ -3264,7 +3215,7 @@
       "{'cost_sum_from_partners': '1622273',\n",
       " 'ec_per_deliverable': None,\n",
       " 'ec_per_publication': None,\n",
-      " 'ec_sum_from_partners': 1622273.0,\n",
+      " 'ec_sum_from_partners': np.float64(1622273.0),\n",
       " 'ec_total': 1622273.0,\n",
       " 'total_cost': 1622273.0}\n"
      ]
@@ -3276,7 +3227,7 @@
   },
   {
    "cell_type": "code",
-   "execution_count": 63,
+   "execution_count": 59,
    "metadata": {},
    "outputs": [
     {
